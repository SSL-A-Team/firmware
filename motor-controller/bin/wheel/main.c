/**
 * @file main.c
 * @author your name (you@domain.com)
 * @brief
 * @version 0.1
 * @date 2022-04-10
 *
 * @copyright Copyright (c) 2022
 *
 */

#include <stm32f031x6.h>
#include <stdbool.h>
#include <stdint.h>
#include <string.h>
#include <math.h>

#include "ateam-common-packets/include/stspin.h"

#include "debug.h"
#include "6step.h"
#include "conversions.h"
#include "current_sensing.h"
#include "iir.h"
#include "io_queue.h"
#include "main.h"
#include "motor_model.h"
#include "quadrature_encoder.h"
#include "pid.h"
#include "setup.h"
#include "system.h"
#include "time.h"
#include "uart.h"
#include "image_hash.h"

static int slipped_control_frame_count = 0;

__attribute__((optimize("O0")))
int main() {
    uint32_t rcc_csr = RCC->CSR;
    RCC->CSR |= RCC_CSR_RMVF;

    // turn off LEDs
    turn_off_red_led();
    turn_off_yellow_led();
    turn_off_green_led();

    // turn on Yellow LED
    turn_on_yellow_led();

    // Setups clocks
    setup();

    // setup the loop rate regulators
    SyncTimer_t vel_loop_timer;
    time_sync_init(&vel_loop_timer, VELOCITY_LOOP_RATE_MS);
    SyncTimer_t torque_loop_timer;
    time_sync_init(&torque_loop_timer, TORQUE_LOOP_RATE_MS);
    SyncTimer_t telemetry_timer;
    time_sync_init(&telemetry_timer, TELEMETRY_LOOP_RATE_MS);

    uint32_t ticks_since_last_command_packet = 0;
    bool telemetry_enabled = false;
    bool motion_enabled = false;

    // Setup encoder.
    quadenc_setup();
    quadenc_reset_encoder_delta();
    // Initialize current sensing setup.
    CS_Status_t cs_status = currsen_setup(ADC_CH_MASK);
    if (cs_status != CS_OK) {
        // turn on red LED to indicate error
        turn_on_red_led();
    }

    // Start watchdog before 6step set up.
    IWDG->KR = 0x0000CCCC; // enable the module
    IWDG->KR = 0x00005555; // enable register writes
    IWDG->PR = 0x4; // set prescaler to 64, 40kHz -> 625Hz, 1.6ms per tick
    IWDG->RLR = 5; // count to 10 ticks, 16ms then trigger a system reset
    while (IWDG->SR) {} // wait for value to take
    IWDG->KR = 0x0000AAAA; // feed the watchdog

    // initialize motor driver
    pwm6step_setup();
    pwm6step_set_duty_cycle_f(0.0f);

    // enable ADC hardware trigger (tied to 6step timer)
    currsen_enable_ht();

    // Initialized response_packet here to capture the reset method.
    MotorResponsePacket response_packet;
    memset(&response_packet, 0, sizeof(MotorResponsePacket));

    response_packet.data.motion.reset_watchdog_independent = (rcc_csr & RCC_CSR_IWDGRSTF) != 0;
    response_packet.data.motion.reset_watchdog_window = (rcc_csr & RCC_CSR_WWDGRSTF) != 0;
    response_packet.data.motion.reset_low_power = (rcc_csr & RCC_CSR_LPWRRSTF) != 0;
    response_packet.data.motion.reset_software = (rcc_csr & RCC_CSR_SFTRSTF) != 0;
    response_packet.data.motion.reset_pin = (rcc_csr & RCC_CSR_PINRSTF) != 0;

    bool params_return_packet_requested = false;

    // setup the velocity filter
    IIRFilter_t encoder_filter;
    iir_filter_init(&encoder_filter, iir_filter_alpha_from_Tf(ENCODER_IIR_TF_MS, VELOCITY_LOOP_RATE_MS));

    IIRFilter_t torque_filter;
    iir_filter_init(&torque_filter, iir_filter_alpha_from_Tf(TORQUE_IIR_TF_MS, TORQUE_LOOP_RATE_MS));

    // set the default command mode to open loop (no PID)
    MotorCommand_MotionType motion_control_type = OPEN_LOOP;

    // define the control points the loops use to interact
    float r_motor_board = 0.0f;
    float vel_computed_duty = 0.0f;
    float control_setpoint_vel_rads = 0.0f;
    float control_setpoint_vel_rads_prev = 0.0f;
    float u_torque_loop = 0.0f;
    float cur_limit = 0.0f;

    // recovered velocities (helps torque recover direction)
    float enc_vel_rads = 0.0f;
    float enc_vel_rads_filt = 0.0f;
    // The velocity loop target acceleration based off of commanded speed and measured encoder in rad/s^2
    float vel_target_accel_rads2 = 0.0f;

    // initialize the motor model for the Nanotec DF45 50W (this is our drive motor)
    MotorModel_t df45_model;
    mm_initialize(&df45_model);
    df45_model.max_vel_rads = DF45_MAX_MOTOR_RAD_PER_S;
    df45_model.enc_ticks_per_rev = DF45_ENC_TICKS_PER_REV;
    df45_model.rated_current = DF45_RATED_CURRENT;
    df45_model.voltage_to_current_linear_map_m = CS_AMP_NETWORK_V_TO_I_LINEAR_M;
    df45_model.voltage_to_current_linear_map_b = CS_AMP_NETWORK_V_TO_I_LINEAR_B;
    df45_model.torque_to_current_linear_model_m = DF45_TORQUE_TO_CURRENT_LINEAR_M;
    df45_model.torque_to_current_linear_model_b = DF45_TORQUE_TO_CURRENT_LINEAR_B;
    df45_model.current_to_torque_linear_model_m = DF45_CURRENT_TO_TORQUE_LINEAR_M;
    df45_model.current_to_torque_linear_model_b = DF45_CURRENT_TO_TORQUE_LINEAR_B;
    df45_model.rads_to_dc_linear_map_m = DF45_RADS_TO_DC_LINEAR_M;
    df45_model.rads_to_dc_linear_map_b = DF45_RADS_TO_DC_LINEAR_B;
    df45_model.line_resistance = DF45_LINE_RESISTANCE;
    df45_model.back_emf_constant = DF45_BACK_EMF_CONSTANT;

    // setup the velocity PID
    PidConstants_t vel_pid_constants;
    pid_constants_initialize(&vel_pid_constants);
    Pid_t vel_pid;
    pid_initialize(&vel_pid, &vel_pid_constants);

    vel_pid_constants.kP = 5.5f;
    vel_pid_constants.kI = 8.0f;
    vel_pid_constants.kD = 0.1f;
    vel_pid_constants.kI_max = 20.0;
    vel_pid_constants.kI_min = -20.0;

    // setup the torque PID
    PidConstants_t torque_pid_constants;
    pid_constants_initialize(&torque_pid_constants);
    Pid_t torque_pid;
    pid_initialize(&torque_pid, &torque_pid_constants);

    torque_pid_constants.kP = 1.0f;
    torque_pid_constants.kI = 0.0f;
    torque_pid_constants.kD = 0.0f;
    torque_pid_constants.kI_max = DF45_MAX_CURRENT;
    torque_pid_constants.kI_min = -DF45_MAX_CURRENT;

    // Turn off Red/Yellow LED after booting.
    turn_off_red_led();
    turn_off_yellow_led();

    // Initialize UART and logging status.
    uart_initialize();
    uart_logging_status_rx_t uart_logging_status_receive;
    uart_logging_status_tx_t uart_logging_status_send;

    // toggle J1-1
    while (true) {
        IWDG->KR = 0x0000AAAA; // feed the watchdog

#ifdef UART_ENABLED
        // increment the soft watchdog
        ticks_since_last_command_packet++;

        // process all available packets
        while (uart_can_read()) {
            // Make a new packet and clear out before reading
            // in the new data.
            MotorCommandPacket motor_command_packet;
            memset(&motor_command_packet, 0, sizeof(MotorCommandPacket));

            // Read in the new packet data.
            uart_read(&motor_command_packet, sizeof(MotorCommandPacket));

            // If something goes wrong with the UART, we need to flag it.
            if (uart_rx_get_logging_status() != UART_LOGGING_OK) {
                // Capture the status of the UART.
                uart_logging_status_receive = uart_rx_get_logging_status();

                // If something went wrong, just purge all of the data.
                uart_discard();

                // Go through the loop again to get the next packet.
                continue;
            } else {
                // If we are in COMP_MODE, don't latch the status
                // and clear it out if we get UART working.
                #ifdef COMP_MODE
                uart_logging_status_receive = UART_LOGGING_OK;
                #endif
            }

            // Clear the logging for the next UART receive.
            uart_rx_clear_logging_status();

            if (motor_command_packet.type == MCP_MOTION) {
                // We got a motion packet!
                ticks_since_last_command_packet = 0;

                if (motor_command_packet.data.motion.reset) {
                    // Does a software reset.
                    NVIC_SystemReset();
                }

                telemetry_enabled = motor_command_packet.data.motion.enable_telemetry;
                motion_enabled = motor_command_packet.data.motion.enable_motion;
                r_motor_board = motor_command_packet.data.motion.setpoint;
                motion_control_type = motor_command_packet.data.motion.motion_control_type;
            } else if (motor_command_packet.type == MCP_PARAMS) {
                // a params update is issued (or the upstream just wants to read back current params)

                // Every time a params packet is received, we echo back the current params state
                params_return_packet_requested = true;

                if (motor_command_packet.data.params.update_timestamp) {
                    time_set_epoch_seconds(motor_command_packet.data.params.update_timestamp);
                }

                if (motor_command_packet.data.params.update_vel_p) {
                    vel_pid_constants.kP = motor_command_packet.data.params.vel_p;
                }

                if (motor_command_packet.data.params.update_vel_i) {
                    vel_pid_constants.kI = motor_command_packet.data.params.vel_i;
                }

                if (motor_command_packet.data.params.update_vel_d) {
                    vel_pid_constants.kD = motor_command_packet.data.params.vel_d;
                }

                if (motor_command_packet.data.params.update_vel_i_max) {
                    vel_pid_constants.kI_max = motor_command_packet.data.params.vel_i_max;
                    vel_pid_constants.kI_min = -motor_command_packet.data.params.vel_i_max;
                }

                if (motor_command_packet.data.params.update_cur_p) {
                    torque_pid_constants.kP = motor_command_packet.data.params.cur_p;
                }

                if (motor_command_packet.data.params.update_cur_i) {
                    torque_pid_constants.kI = motor_command_packet.data.params.cur_i;
                }

                if (motor_command_packet.data.params.update_cur_d) {
                    torque_pid_constants.kD = motor_command_packet.data.params.cur_d;
                }

                if (motor_command_packet.data.params.update_cur_i_max) {
                    torque_pid_constants.kI_max = motor_command_packet.data.params.cur_i_max;
                    torque_pid_constants.kI_min = -motor_command_packet.data.params.cur_i_max;
                }

                if (motor_command_packet.data.params.update_cur_clamp) {
                    cur_limit = motor_command_packet.data.params.cur_clamp;
                }
            }
        }
#endif

        // Coast motor based on failure states.
        if (!motion_enabled ||
            !telemetry_enabled ||
            ticks_since_last_command_packet > COMMAND_PACKET_TIMEOUT_TICKS ||
            response_packet.data.motion.master_error ||
            uart_logging_status_receive != UART_LOGGING_OK) {
            // If telemetry or motion is disabled, that means the upstream
            // isn't ready.
            // If we haven't received a command packet in a while,
            // that means the upstream isn't ready or locked up.
            // If we have a master error, means the motor is in a bad state.
            // If we have a UART error, means something happened coming down
            // stream from the upstream or something locally went wrong.
            r_motor_board = 0.0f;
        }

        // determine which loops need to be run
        bool run_torque_loop = time_sync_ready_rst(&torque_loop_timer);
        bool run_vel_loop = time_sync_ready_rst(&vel_loop_timer);
        bool run_telemetry = time_sync_ready_rst(&telemetry_timer);

        // run the torque loop if applicable
        if (run_torque_loop) {
            // Get the current in amps from the current sense ADC.
            // Should always be positive with the current electrical architecture.
            float current_sense_I = currsen_get_motor_current();
            float vbus_voltage = currsen_get_vbus_voltage();
            // Map current to torque using the motor model
            float measured_torque_Nm = mm_current_to_torque(&df45_model, current_sense_I);
            // Filter torque
            measured_torque_Nm = iir_filter_update(&torque_filter, measured_torque_Nm);

            // Correct torque sign based on previous duty cycle direction.
            MotorDirection_t current_motor_direction = pwm6step_get_motor_direction();
            if (current_motor_direction == COUNTER_CLOCKWISE) {
                // if the motor is spinning counter-clockwise, then the torque is negative.
                measured_torque_Nm = -measured_torque_Nm;
            }

            // choose setpoint
            float r_Nm = 0.0f;
            if (motion_control_type == TORQUE) {
                r_Nm = r_motor_board;
            }
            else if (motion_control_type == OPEN_LOOP ||
                motion_control_type == VELOCITY_W_TORQUE ||
                motion_control_type == VELOCITY) {
                // Input from motor board is in rad/s
                // This assumes that the controller will keep
                // velocity at the setpoint if we hit acceleration = 0.
                // Inspired by SKUBA https://arxiv.org/pdf/1708.02271
                r_Nm = vel_target_accel_rads2;
            }

            // Calculate the torque setpoint in Nm
            float torque_setpoint_Nm = 0.0f;

            // TODO remove OPEN_LOOP case after testing
            if (motion_control_type == OPEN_LOOP ||
                motion_control_type == TORQUE ||
                motion_control_type == VELOCITY_W_TORQUE) {

                torque_setpoint_Nm = pid_calculate(&torque_pid, r_Nm, measured_torque_Nm, TORQUE_LOOP_RATE_S);

                // Convert desired torque to desired current
                float current_setpoint = mm_torque_to_current(&df45_model, fabs(torque_setpoint_Nm));
                // Clamp the current setpoint to zero and the maximum current.
                current_setpoint = fmax(fmin(current_setpoint, 0.0f), DF45_MAX_CURRENT);

                // Convert desired current to desired duty cycle.
                u_torque_loop = mm_pos_current_to_pos_dc(&df45_model, current_setpoint, vbus_voltage, enc_vel_rads_filt);
                // Match the sign of the torque setpoint to the duty cycle.
                u_torque_loop = copysignf(u_torque_loop, torque_setpoint_Nm);
            }

            // load data frame
            // torque control data
            response_packet.data.motion.torque_setpoint = r_Nm;
            response_packet.data.motion.vbus_voltage = vbus_voltage;
            response_packet.data.motion.current_estimate = current_sense_I;
            response_packet.data.motion.torque_estimate = measured_torque_Nm;
            response_packet.data.motion.torque_computed_error = torque_pid.prev_err;
            response_packet.data.motion.torque_computed_nm = torque_setpoint_Nm;
            response_packet.data.motion.torque_computed_duty = u_torque_loop;
        }

        // run velocity loop if applicable
        if (run_vel_loop) {
            int32_t enc_delta = quadenc_get_encoder_delta();
            float rads_delta = mm_enc_ticks_to_rad(&df45_model, enc_delta);
            enc_vel_rads = discrete_time_derivative(rads_delta, VELOCITY_LOOP_RATE_S);

            // filter the recovered velocity
            enc_vel_rads_filt = iir_filter_update(&encoder_filter, enc_vel_rads);

            // Vel_desired - Vel_measured
            vel_target_accel_rads2 = (r_motor_board - enc_vel_rads_filt) / VELOCITY_LOOP_RATE_S;

            // compute the velocity PID
            control_setpoint_vel_rads = pid_calculate(&vel_pid, r_motor_board, enc_vel_rads_filt, VELOCITY_LOOP_RATE_S);

            // Clamp setpoint acceleration
            float setpoint_accel_rads_2 = (control_setpoint_vel_rads - control_setpoint_vel_rads_prev)/VELOCITY_LOOP_RATE_S;
            if (setpoint_accel_rads_2 > MOTOR_MAXIMUM_ACCEL) {
                setpoint_accel_rads_2 = MOTOR_MAXIMUM_ACCEL;
            } else if (setpoint_accel_rads_2 < -MOTOR_MAXIMUM_ACCEL) {
                setpoint_accel_rads_2 = -MOTOR_MAXIMUM_ACCEL;
            }

            control_setpoint_vel_rads = control_setpoint_vel_rads_prev + (setpoint_accel_rads_2 * VELOCITY_LOOP_RATE_S);
            control_setpoint_vel_rads_prev = control_setpoint_vel_rads;

            // back convert rads to duty cycle
<<<<<<< HEAD
            vel_computed_duty = mm_rads_to_dc(&df45_model, control_setpoint_vel_rads);

            // velocity control data
            response_packet.data.motion.vel_setpoint = r_motor_board;
            response_packet.data.motion.encoder_delta = enc_delta;
            response_packet.data.motion.vel_enc_estimate = enc_vel_rads_filt;
=======
            if(r_motor_board == 0.0f) {
                control_setpoint_vel_duty = 0.0f;
            } else {
                control_setpoint_vel_duty = mm_rads_to_dc(&df45_model, control_setpoint_vel_rads);
            }

            // velocity control data
            response_packet.data.motion.vel_setpoint = r_motor_board;
            response_packet.data.motion.vel_setpoint_clamped = control_setpoint_vel_rads;
            response_packet.data.motion.encoder_delta = enc_vel_rads;
            response_packet.data.motion.vel_enc_estimate = enc_rad_s_filt;
>>>>>>> 9c89c0b9
            response_packet.data.motion.vel_computed_error = vel_pid.prev_err;
            response_packet.data.motion.vel_computed_rads = control_setpoint_vel_rads;
            response_packet.data.motion.vel_computed_duty = vel_computed_duty;
        }

        if (run_torque_loop || run_vel_loop) {
            // detect if the encoder is not pulling the detect pin down
            // bool encoder_disconnected = (GPIOA->IDR & GPIO_IDR_5) != 0;
            bool encoder_disconnected = false;

            // set the motor duty cycle
            if (motion_control_type == OPEN_LOOP) {
                float r_motor = mm_rads_to_dc(&df45_model, r_motor_board);
                response_packet.data.motion.vel_setpoint = r_motor_board;
                response_packet.data.motion.vel_computed_duty = r_motor;
                pwm6step_set_duty_cycle_f(r_motor);
            } else if (motion_control_type == VELOCITY) {
                pwm6step_set_duty_cycle_f(vel_computed_duty);
            } else {
                pwm6step_set_duty_cycle_f(u_torque_loop);
            }

            // load system state for transmit

            // read error states
            const MotorErrors_t reported_motor_errors = pwm6step_get_motor_errors();

            response_packet.type = MRP_MOTION;
            response_packet.timestamp = time_get_uptime_ms();

            // bldc errors
            response_packet.data.motion.hall_power_error = reported_motor_errors.hall_power;
            response_packet.data.motion.hall_disconnected_error = reported_motor_errors.hall_disconnected;
            response_packet.data.motion.bldc_transition_error = reported_motor_errors.invalid_transitions;
            response_packet.data.motion.bldc_commutation_watchdog_error = reported_motor_errors.commutation_watchdog_timeout;

            // encoder errors
            response_packet.data.motion.enc_disconnected_error = encoder_disconnected;
            response_packet.data.motion.enc_decoding_error = false;

            // velocity checks
            response_packet.data.motion.hall_enc_vel_disagreement_error = false;

            // ADC errors
            response_packet.data.motion.overcurrent_error = false;
            response_packet.data.motion.undervoltage_error = false;
            response_packet.data.motion.overvoltage_error = false;

            // torque limiting
            response_packet.data.motion.torque_limited = false;

            // loop time
            response_packet.data.motion.control_loop_time_error = slipped_control_frame_count > 10;

            // master error
            response_packet.data.motion.master_error = response_packet.data.motion.hall_power_error
                    || response_packet.data.motion.hall_power_error
                    || response_packet.data.motion.hall_disconnected_error
                    || response_packet.data.motion.bldc_transition_error
                    || response_packet.data.motion.bldc_commutation_watchdog_error
                    || response_packet.data.motion.enc_disconnected_error
                    || response_packet.data.motion.enc_decoding_error
                    || response_packet.data.motion.hall_enc_vel_disagreement_error
                    || response_packet.data.motion.overcurrent_error
                    || response_packet.data.motion.undervoltage_error
                    || response_packet.data.motion.overvoltage_error
                    || response_packet.data.motion.control_loop_time_error;

            // transmit packets
#ifdef UART_ENABLED
            if (telemetry_enabled && run_telemetry) {
                // If previous UART transmit is still occurring,
                // wait for it to finish.
                uart_wait_for_transmission();
                // takes ~270uS, mostly hardware DMA, but should be cleared out by now.
                uart_transmit((uint8_t *) &response_packet, sizeof(MotorResponsePacket));
                // Capture the status for the response packet / LED.
                if (uart_tx_get_logging_status() != UART_LOGGING_OK) {
                    uart_logging_status_send = uart_tx_get_logging_status();
                } else {
                    // If we are in COMP_MODE, don't latch the status if
                    // we are able to send a packet successfully later.
                    #ifdef COMP_MODE
                    uart_logging_status_send = UART_LOGGING_OK;
                    #endif
                }

                // Clear the logging for the next UART transmit / receive.
                uart_tx_clear_logging_status();
            }
#endif

            if (params_return_packet_requested) {
                params_return_packet_requested = false;

                response_packet.type = MRP_PARAMS;

                response_packet.data.params.version_major = VERSION_MAJOR;
<<<<<<< HEAD
                response_packet.data.params.version_major = VERSION_MINOR;
                response_packet.data.params.version_major = VERSION_PATCH;
=======
                response_packet.data.params.version_minor = VERSION_MINOR;
                response_packet.data.params.version_patch = VERSION_PATCH;
                response_packet.data.params.timestamp = time_local_epoch_s();
>>>>>>> 9c89c0b9

                response_packet.data.params.vel_p = vel_pid_constants.kP;
                response_packet.data.params.vel_i = vel_pid_constants.kI;
                response_packet.data.params.vel_d = vel_pid_constants.kD;
                response_packet.data.params.vel_i_max = vel_pid_constants.kI_max;
                response_packet.data.params.cur_p = torque_pid_constants.kP;
                response_packet.data.params.cur_i = torque_pid_constants.kI;
                response_packet.data.params.cur_d = torque_pid_constants.kD;
                response_packet.data.params.torque_i_max = torque_pid_constants.kI_max;
                response_packet.data.params.cur_clamp = (uint16_t) cur_limit;

                memcpy(response_packet.data.params.wheel_img_hash, get_wheel_img_hash(), sizeof(response_packet.data.params.wheel_img_hash));
#ifdef UART_ENABLED
                uart_transmit((uint8_t *) &response_packet, sizeof(MotorResponsePacket));
                // Capture the status for the response packet / LED.
                if (uart_tx_get_logging_status() != UART_LOGGING_OK) {
                    uart_logging_status_send = uart_tx_get_logging_status();
                } else {
                    // If we are in COMP_MODE, don't latch the status if
                    // we are able to send a packet successfully later.
                    #ifdef COMP_MODE
                    uart_logging_status_send = UART_LOGGING_OK;
                    #endif
                }

                // Clear the logging for the next UART transmit / receive.
                uart_tx_clear_logging_status();
#endif
            }
        }

        // limit loop rate to smallest time step
        if (sync_systick()) {
            // Track if we are slipping control frames.
            slipped_control_frame_count++;
        }

        // Set all status LEDs

        // Red LED means we are in an error state.
        // This latches and requires resetting the robot to clear.
        if (response_packet.data.motion.master_error ||
            (motion_enabled && ticks_since_last_command_packet > COMMAND_PACKET_TIMEOUT_TICKS)) {
            turn_on_red_led();
        }

        // Yellow LED means we are in an warning state.
        // Will clear if resolved.
        if (uart_logging_status_receive != UART_LOGGING_OK ||
            uart_logging_status_send != UART_LOGGING_OK) {
            turn_on_yellow_led();
        } else {
            turn_off_yellow_led();
        }

        // Green LED means we are able to send telemetry upstream.
        // This means the upstream sent a packet downstream with telemetry enabled.
        if (!telemetry_enabled) {
            turn_off_green_led();
        } else {
            turn_on_green_led();
        }

        #ifdef COMP_MODE
        if (motion_enabled &&
            ticks_since_last_command_packet > COMMAND_PACKET_TIMEOUT_TICKS) {
            // If have telemetry enabled (meaning we at one
            // point received a message from upstream) and haven't
            // received a command packet in a while, we need to reset
            // the system when in COMP_MODE.
            // This is a safety feature to prevent the robot from
            // running away if the upstream controller locks up.
            while (true);
        }
        #endif
    }
}<|MERGE_RESOLUTION|>--- conflicted
+++ resolved
@@ -390,26 +390,16 @@
             control_setpoint_vel_rads_prev = control_setpoint_vel_rads;
 
             // back convert rads to duty cycle
-<<<<<<< HEAD
-            vel_computed_duty = mm_rads_to_dc(&df45_model, control_setpoint_vel_rads);
+            if(r_motor_board == 0.0f) {
+                vel_computed_duty = 0.0f;
+            } else {
+                vel_computed_duty = mm_rads_to_dc(&df45_model, control_setpoint_vel_rads);
+            }
 
             // velocity control data
             response_packet.data.motion.vel_setpoint = r_motor_board;
-            response_packet.data.motion.encoder_delta = enc_delta;
-            response_packet.data.motion.vel_enc_estimate = enc_vel_rads_filt;
-=======
-            if(r_motor_board == 0.0f) {
-                control_setpoint_vel_duty = 0.0f;
-            } else {
-                control_setpoint_vel_duty = mm_rads_to_dc(&df45_model, control_setpoint_vel_rads);
-            }
-
-            // velocity control data
-            response_packet.data.motion.vel_setpoint = r_motor_board;
-            response_packet.data.motion.vel_setpoint_clamped = control_setpoint_vel_rads;
             response_packet.data.motion.encoder_delta = enc_vel_rads;
             response_packet.data.motion.vel_enc_estimate = enc_rad_s_filt;
->>>>>>> 9c89c0b9
             response_packet.data.motion.vel_computed_error = vel_pid.prev_err;
             response_packet.data.motion.vel_computed_rads = control_setpoint_vel_rads;
             response_packet.data.motion.vel_computed_duty = vel_computed_duty;
@@ -508,14 +498,9 @@
                 response_packet.type = MRP_PARAMS;
 
                 response_packet.data.params.version_major = VERSION_MAJOR;
-<<<<<<< HEAD
-                response_packet.data.params.version_major = VERSION_MINOR;
-                response_packet.data.params.version_major = VERSION_PATCH;
-=======
                 response_packet.data.params.version_minor = VERSION_MINOR;
                 response_packet.data.params.version_patch = VERSION_PATCH;
                 response_packet.data.params.timestamp = time_local_epoch_s();
->>>>>>> 9c89c0b9
 
                 response_packet.data.params.vel_p = vel_pid_constants.kP;
                 response_packet.data.params.vel_i = vel_pid_constants.kI;
