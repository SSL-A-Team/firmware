/**
 * @file main.c
 * @author your name (you@domain.com)
 * @brief
 * @version 0.1
 * @date 2022-04-10
 *
 * @copyright Copyright (c) 2022
 *
 */

#include <stm32f031x6.h>
#include <stdbool.h>
#include <stdint.h>
#include <string.h>
#include <math.h>

#include "ateam-common-packets/include/stspin.h"

#include "debug.h"
#include "6step.h"
#include "conversions.h"
#include "current_sensing.h"
#include "iir.h"
#include "io_queue.h"
#include "main.h"
#include "motor_model.h"
#include "quadrature_encoder.h"
#include "pid.h"
#include "setup.h"
#include "system.h"
#include "time.h"
#include "uart.h"
#include "image_hash.h"

static int slipped_control_frame_count = 0;

// Wheel image hash, saved in the wheel image
static volatile ImgHash_t wheel_img_hash_struct = {
    "WheelImgHashWeel",
    {0},
};

__attribute__((optimize("O0")))
int main() {
    uint32_t rcc_csr = RCC->CSR;
    RCC->CSR |= RCC_CSR_RMVF;

    // turn off LEDs
    turn_off_red_led();
    turn_off_yellow_led();
    turn_off_green_led();

    // turn on Yellow LED
    turn_on_yellow_led();

    // Setups clocks
    setup();

    // setup the loop rate regulators
    SyncTimer_t vel_loop_timer;
    time_sync_init(&vel_loop_timer, VELOCITY_LOOP_RATE_MS);
    SyncTimer_t torque_loop_timer;
    time_sync_init(&torque_loop_timer, TORQUE_LOOP_RATE_MS);
    SyncTimer_t telemetry_timer;
    time_sync_init(&telemetry_timer, TELEMETRY_LOOP_RATE_MS);

    uint32_t ticks_since_last_command_packet = 0;
    bool telemetry_enabled = false;
    bool motion_enabled = false;
    bool calibrate_current = false;

    // Setup encoder.
    quadenc_setup();
    quadenc_reset_encoder_delta();
    // Initialize current sensing setup.
    CS_Status_t cs_status = currsen_setup(ADC_CH_MASK);
    if (cs_status != CS_OK) {
        // turn on red LED to indicate error
        turn_on_red_led();
    }

    // Start watchdog before 6step set up.
    IWDG->KR = 0x0000CCCC; // enable the module
    IWDG->KR = 0x00005555; // enable register writes
    IWDG->PR = 0x4; // set prescaler to 64, 40kHz -> 625Hz, 1.6ms per tick
    IWDG->RLR = 5; // count to 10 ticks, 16ms then trigger a system reset
    while (IWDG->SR) {} // wait for value to take
    IWDG->KR = 0x0000AAAA; // feed the watchdog

    // initialize motor driver
    pwm6step_setup();
    pwm6step_set_duty_cycle_f(0.0f);

    // enable ADC hardware trigger (tied to 6step timer)
    currsen_enable_ht();

    // Initialized response_packet here to capture the reset method.
    MotorResponse response_packet;
    memset(&response_packet, 0, sizeof(MotorResponse));

    response_packet.data.motion.reset_watchdog_independent = (rcc_csr & RCC_CSR_IWDGRSTF) != 0;
    response_packet.data.motion.reset_watchdog_window = (rcc_csr & RCC_CSR_WWDGRSTF) != 0;
    response_packet.data.motion.reset_low_power = (rcc_csr & RCC_CSR_LPWRRSTF) != 0;
    response_packet.data.motion.reset_software = (rcc_csr & RCC_CSR_SFTRSTF) != 0;
    response_packet.data.motion.reset_pin = (rcc_csr & RCC_CSR_PINRSTF) != 0;

    bool params_return_packet_requested = false;

    // setup the velocity filter
    IIRFilter_t encoder_filter;
    iir_filter_init(&encoder_filter, iir_filter_alpha_from_Tf(ENCODER_IIR_TF_MS, VELOCITY_LOOP_RATE_MS));

    IIRFilter_t torque_filter;
    iir_filter_init(&torque_filter, iir_filter_alpha_from_Tf(TORQUE_IIR_TF_MS, TORQUE_LOOP_RATE_MS));

    // set the default command mode to open loop (no PID)
    MotionCommandType motion_control_type = OPEN_LOOP;

    // define the control points the loops use to interact
    float r_motor_board = 0.0f;
    float vel_computed_duty = 0.0f;
    float control_setpoint_vel_rads = 0.0f;
    float control_setpoint_vel_rads_prev = 0.0f;
    float u_torque_loop = 0.0f;
    float cur_limit = 0.0f;

    // recovered velocities (helps torque recover direction)
    float enc_vel_rads = 0.0f;
    float enc_vel_rads_filt = 0.0f;
    // The velocity loop target acceleration based off of commanded speed and measured encoder in rad/s^2
    float vel_target_accel_rads2 = 0.0f;

    // initialize the motor model for the Nanotec DF45 50W (this is our drive motor)
    MotorModel_t df45_model;
    mm_initialize(&df45_model);
    df45_model.max_vel_rads = DF45_MAX_MOTOR_RAD_PER_S;
    df45_model.enc_ticks_per_rev = DF45_ENC_TICKS_PER_REV;
    df45_model.rated_current = DF45_RATED_CURRENT;
    df45_model.voltage_to_current_linear_map_m = CS_AMP_NETWORK_V_TO_I_LINEAR_M;
    df45_model.voltage_to_current_linear_map_b = CS_AMP_NETWORK_V_TO_I_LINEAR_B;
    df45_model.torque_to_current_linear_model_m = DF45_TORQUE_TO_CURRENT_LINEAR_M;
    df45_model.torque_to_current_linear_model_b = DF45_TORQUE_TO_CURRENT_LINEAR_B;
    df45_model.current_to_torque_linear_model_m = DF45_CURRENT_TO_TORQUE_LINEAR_M;
    df45_model.current_to_torque_linear_model_b = DF45_CURRENT_TO_TORQUE_LINEAR_B;
    df45_model.rads_to_dc_linear_map_m = DF45_RADS_TO_DC_LINEAR_M;
    df45_model.rads_to_dc_linear_map_b = DF45_RADS_TO_DC_LINEAR_B;
    df45_model.line_resistance = DF45_LINE_RESISTANCE;
    df45_model.back_emf_constant = DF45_BACK_EMF_CONSTANT;

    // setup the velocity PID
    // PidConstants_t vel_pid_constants;
    // pid_constants_initialize(&vel_pid_constants);
    // Pid_t vel_pid;
    // pid_initialize(&vel_pid, &vel_pid_constants);

    // vel_pid_constants.kP = 5.5f;
    // vel_pid_constants.kI = 8.0f;
    // vel_pid_constants.kD = 0.1f;
    // vel_pid_constants.kI_max = 20.0;
    // vel_pid_constants.kI_min = -20.0;

    GainScheduledPid_t vel_pid;
    PidConstants_t vel_gains[3] = {
        {
            .kP = 6.0f,
            .kI = 12.0f,
            .kD = 0.4f,
            .kI_max = 20.0f,
            .kI_min = -20.0f,
        },
        {
            .kP = 7.0f,
            .kI = 0.0f,
            .kD = 0.5f,
            .kI_max = 0.0f,
            .kI_min = 0.0f,
        },
        {
            .kP = 2.0f,
            .kI = 0.0f,
            .kD = 0.1f,
            .kI_max = 0.0f,
            .kI_min = 0.0f,
        }
    };
    float vel_gain_schedule[3] = {
        3.0,
        7.0f,
        30.0f,
    }; // rad/s
    gspid_initialize(&vel_pid, 3, vel_gains, vel_gain_schedule, 0.2f, true);

    // setup the torque PID
    PidConstants_t torque_pid_constants;
    pid_constants_initialize(&torque_pid_constants);
    Pid_t torque_pid;
    pid_initialize(&torque_pid, &torque_pid_constants);

    torque_pid_constants.kP = 1.0f;
    torque_pid_constants.kI = 0.0f;
    torque_pid_constants.kD = 0.0f;
    torque_pid_constants.kI_max = DF45_MAX_CURRENT;
    torque_pid_constants.kI_min = -DF45_MAX_CURRENT;

    // Turn off Red/Yellow LED after booting.
    turn_off_red_led();
    turn_off_yellow_led();

    #ifdef UART_ENABLED
    // Initialize UART and logging status.
    uart_initialize();
    uart_logging_status_rx_t uart_logging_status_receive;
    uart_logging_status_tx_t uart_logging_status_send;
    #endif

    // toggle J1-1
    while (true) {
        IWDG->KR = 0x0000AAAA; // feed the watchdog

#ifdef UART_ENABLED
        // increment the soft watchdog
        ticks_since_last_command_packet++;

        // process all available packets
        while (uart_can_read()) {
            // Make a new packet and clear out before reading
            // in the new data.
            MotorCommandPacket motor_command_packet;
            memset(&motor_command_packet, 0, sizeof(MotorCommandPacket));

            // Read in the new packet data.
            uart_read(&motor_command_packet, sizeof(MotorCommandPacket));

            // If something goes wrong with the UART, we need to flag it.
            if (uart_rx_get_logging_status() != UART_LOGGING_OK) {
                // Capture the status of the UART.
                uart_logging_status_receive = uart_rx_get_logging_status();

                // If something went wrong, just purge all of the data.
                uart_discard();

                // Go through the loop again to get the next packet.
                continue;
            } else {
                // If we are in COMP_MODE, don't latch the status
                // and clear it out if we get UART working.
                #ifdef COMP_MODE
                uart_logging_status_receive = UART_LOGGING_OK;
                #endif
            }

            // Clear the logging for the next UART receive.
            uart_rx_clear_logging_status();

            if (motor_command_packet.type == MCP_MOTION) {
                // We got a motion packet!
                ticks_since_last_command_packet = 0;

                if (motor_command_packet.data.motion.reset) {
                    // Does a software reset.
                    NVIC_SystemReset();
                }

                telemetry_enabled = motor_command_packet.data.motion.enable_telemetry;
                motion_enabled = motor_command_packet.data.motion.enable_motion;
                calibrate_current = motor_command_packet.data.motion.calibrate_current;
                r_motor_board = motor_command_packet.data.motion.setpoint;
                motion_control_type = motor_command_packet.data.motion.motion_control_type;
            } else if (motor_command_packet.type == MCP_PARAMS) {
                // a params update is issued (or the upstream just wants to read back current params)

                // Every time a params packet is received, we echo back the current params state
                params_return_packet_requested = true;

                if (motor_command_packet.data.params.update_timestamp) {
                    time_set_epoch_seconds(motor_command_packet.data.params.update_timestamp);
                }

                // TODO remote PID updates are off for gain scheduled PID

                // if (motor_command_packet.data.params.update_vel_p) {
                //     vel_pid_constants.kP = motor_command_packet.data.params.vel_p;
                // }

                // if (motor_command_packet.data.params.update_vel_i) {
                //     vel_pid_constants.kI = motor_command_packet.data.params.vel_i;
                // }

                // if (motor_command_packet.data.params.update_vel_d) {
                //     vel_pid_constants.kD = motor_command_packet.data.params.vel_d;
                // }

                // if (motor_command_packet.data.params.update_vel_i_max) {
                //     vel_pid_constants.kI_max = motor_command_packet.data.params.vel_i_max;
                //     vel_pid_constants.kI_min = -motor_command_packet.data.params.vel_i_max;
                // }

                if (motor_command_packet.data.params.update_cur_p) {
                    torque_pid_constants.kP = motor_command_packet.data.params.cur_p;
                }

                if (motor_command_packet.data.params.update_cur_i) {
                    torque_pid_constants.kI = motor_command_packet.data.params.cur_i;
                }

                if (motor_command_packet.data.params.update_cur_d) {
                    torque_pid_constants.kD = motor_command_packet.data.params.cur_d;
                }

                if (motor_command_packet.data.params.update_cur_i_max) {
                    torque_pid_constants.kI_max = motor_command_packet.data.params.cur_i_max;
                    torque_pid_constants.kI_min = -motor_command_packet.data.params.cur_i_max;
                }

                if (motor_command_packet.data.params.update_cur_clamp) {
                    cur_limit = motor_command_packet.data.params.cur_clamp;
                }
            }
        }
#endif

        // Coast motor based on failure states.
        if (!motion_enabled ||
            !telemetry_enabled ||
            ticks_since_last_command_packet > COMMAND_PACKET_TIMEOUT_TICKS ||
            response_packet.data.motion.master_error ||
            uart_logging_status_receive != UART_LOGGING_OK) {
            // If telemetry or motion is disabled, that means the upstream
            // isn't ready.
            // If we haven't received a command packet in a while,
            // that means the upstream isn't ready or locked up.
            // If we have a master error, means the motor is in a bad state.
            // If we have a UART error, means something happened coming down
            // stream from the upstream or something locally went wrong.
            r_motor_board = 0.0f;
        }

        // determine which loops need to be run
        bool run_torque_loop = time_sync_ready_rst(&torque_loop_timer);
        bool run_vel_loop = time_sync_ready_rst(&vel_loop_timer);
        bool run_telemetry = time_sync_ready_rst(&telemetry_timer);

        // run the torque loop if applicable
        if (run_torque_loop) {
            // Get the current in amps from the current sense ADC.
            // Should always be positive with the current electrical architecture.
            float current_sense_I = 0.0f;
            if (calibrate_current) {
                // Just return the current with no offset applied.
                current_sense_I = currsen_get_motor_current();
            }
            else {
                current_sense_I = currsen_get_motor_current_with_offset();
            }

            float vbus_voltage = currsen_get_vbus_voltage();
            // Map current to torque using the motor model
            float measured_torque_Nm = mm_current_to_torque(&df45_model, current_sense_I);
            // Filter torque
            measured_torque_Nm = iir_filter_update(&torque_filter, measured_torque_Nm);

            // Correct torque sign based on previous duty cycle direction.
            MotorDirection_t current_motor_direction = pwm6step_get_motor_direction();
            if (current_motor_direction == COUNTER_CLOCKWISE) {
                // if the motor is spinning counter-clockwise, then the torque is negative.
                measured_torque_Nm = -measured_torque_Nm;
            }

            // choose setpoint
            float r_Nm = 0.0f;
            if (motion_control_type == TORQUE) {
                r_Nm = r_motor_board;
            }
            else if (motion_control_type == OPEN_LOOP ||
                motion_control_type == VELOCITY_W_TORQUE ||
                motion_control_type == VELOCITY) {
                // Input from motor board is in rad/s
                // This assumes that the controller will keep
                // velocity at the setpoint if we hit acceleration = 0.
                // Inspired by SKUBA https://arxiv.org/pdf/1708.02271
                r_Nm = vel_target_accel_rads2;
            }

            // Calculate the torque setpoint in Nm
            float torque_setpoint_Nm = 0.0f;

            // TODO remove OPEN_LOOP case after testing
            if (motion_control_type == OPEN_LOOP ||
                motion_control_type == TORQUE ||
                motion_control_type == VELOCITY_W_TORQUE) {

                torque_setpoint_Nm = pid_calculate(&torque_pid, r_Nm, measured_torque_Nm, TORQUE_LOOP_RATE_S);

                // Convert desired torque to desired current
                float current_setpoint = mm_torque_to_current(&df45_model, fabs(torque_setpoint_Nm));
                // Clamp the current setpoint to zero and the maximum current.
                current_setpoint = fmax(fmin(current_setpoint, 0.0f), DF45_MAX_CURRENT);

                // Convert desired current to desired duty cycle.
                u_torque_loop = mm_pos_current_to_pos_dc(&df45_model, current_setpoint, vbus_voltage, enc_vel_rads_filt);
                // Match the sign of the torque setpoint to the duty cycle.
                u_torque_loop = copysignf(u_torque_loop, torque_setpoint_Nm);
            }

            // load data frame
            // torque control data
            response_packet.data.motion.torque_setpoint = r_Nm;
            // TODO Temp undo
            response_packet.data.motion.vbus_voltage = currsen_get_motor_current_offset();
            response_packet.data.motion.current_estimate = current_sense_I;
            response_packet.data.motion.torque_estimate = measured_torque_Nm;
            response_packet.data.motion.torque_computed_error = torque_pid.prev_err;
            response_packet.data.motion.torque_computed_nm = torque_setpoint_Nm;
            response_packet.data.motion.torque_computed_duty = u_torque_loop;
        }

        // run velocity loop if applicable
        if (run_vel_loop) {
            int32_t enc_delta = quadenc_get_encoder_delta();
            float rads_delta = mm_enc_ticks_to_rad(&df45_model, enc_delta);
            enc_vel_rads = discrete_time_derivative(rads_delta, VELOCITY_LOOP_RATE_S);

            // filter the recovered velocity
            enc_vel_rads_filt = iir_filter_update(&encoder_filter, enc_vel_rads);

            // Vel_desired - Vel_measured
            vel_target_accel_rads2 = (r_motor_board - enc_vel_rads_filt) / VELOCITY_LOOP_RATE_S;

            // reset integrator when commanded to stop
            if(fabsf(r_motor_board) < 1e-3f) {
                vel_pid.eI = 0.0f;
            }

            // compute the velocity PID
            control_setpoint_vel_rads = gspid_calculate(&vel_pid, r_motor_board, enc_vel_rads_filt, VELOCITY_LOOP_RATE_S);

            // Clamp setpoint acceleration
            float setpoint_accel_rads_2 = (control_setpoint_vel_rads - control_setpoint_vel_rads_prev)/VELOCITY_LOOP_RATE_S;
            if (setpoint_accel_rads_2 > MOTOR_MAXIMUM_ACCEL) {
                setpoint_accel_rads_2 = MOTOR_MAXIMUM_ACCEL;
            } else if (setpoint_accel_rads_2 < -MOTOR_MAXIMUM_ACCEL) {
                setpoint_accel_rads_2 = -MOTOR_MAXIMUM_ACCEL;
            }

            control_setpoint_vel_rads = control_setpoint_vel_rads_prev + (setpoint_accel_rads_2 * VELOCITY_LOOP_RATE_S);
            control_setpoint_vel_rads_prev = control_setpoint_vel_rads;

            // back convert rads to duty cycle
            if(r_motor_board == 0.0f) {
                vel_computed_duty = 0.0f;
            } else {
                vel_computed_duty = mm_rads_to_dc(&df45_model, control_setpoint_vel_rads);
            }

            // velocity control data
            response_packet.data.motion.vel_setpoint = r_motor_board;
<<<<<<< HEAD
            response_packet.data.motion.encoder_delta = enc_vel_rads;
            response_packet.data.motion.vel_enc_estimate = enc_vel_rads_filt;
=======
            response_packet.data.motion.vel_setpoint_clamped = control_setpoint_vel_rads;
            response_packet.data.motion.encoder_delta = enc_delta;
            response_packet.data.motion.vel_enc_estimate = enc_rad_s_filt;
>>>>>>> 305142a2
            response_packet.data.motion.vel_computed_error = vel_pid.prev_err;
            response_packet.data.motion.vel_computed_rads = control_setpoint_vel_rads;
            response_packet.data.motion.vel_computed_duty = vel_computed_duty;
        }

        if (run_torque_loop || run_vel_loop) {
            // detect if the encoder is not pulling the detect pin down
            // bool encoder_disconnected = (GPIOA->IDR & GPIO_IDR_5) != 0;
            bool encoder_disconnected = false;

            // set the motor duty cycle
            if (motion_control_type == OPEN_LOOP) {
                float r_motor = mm_rads_to_dc(&df45_model, r_motor_board);
                response_packet.data.motion.vel_setpoint = r_motor_board;
                response_packet.data.motion.vel_computed_duty = r_motor;
                pwm6step_set_duty_cycle_f(r_motor);
            } else if (motion_control_type == VELOCITY) {
                pwm6step_set_duty_cycle_f(vel_computed_duty);
            } else {
                pwm6step_set_duty_cycle_f(u_torque_loop);
            }

            // load system state for transmit

            // read error states
            const MotorErrors_t reported_motor_errors = pwm6step_get_motor_errors();

            response_packet.type = MRP_MOTION;
            response_packet.timestamp = time_get_uptime_ms();

            // bldc errors
            response_packet.data.motion.hall_power_error = reported_motor_errors.hall_power;
            response_packet.data.motion.hall_disconnected_error = reported_motor_errors.hall_disconnected;
            response_packet.data.motion.bldc_transition_error = reported_motor_errors.invalid_transitions;
            response_packet.data.motion.bldc_commutation_watchdog_error = reported_motor_errors.commutation_watchdog_timeout;

            // encoder errors
            response_packet.data.motion.enc_disconnected_error = encoder_disconnected;
            response_packet.data.motion.enc_decoding_error = false;

            // velocity checks
            response_packet.data.motion.hall_enc_vel_disagreement_error = false;

            // ADC errors
            response_packet.data.motion.overcurrent_error = false;
            response_packet.data.motion.undervoltage_error = false;
            response_packet.data.motion.overvoltage_error = false;

            // torque limiting
            response_packet.data.motion.torque_limited = false;

            // loop time
            response_packet.data.motion.control_loop_time_error = slipped_control_frame_count > 10;

            // master error
            response_packet.data.motion.master_error = response_packet.data.motion.hall_power_error
                    || response_packet.data.motion.hall_power_error
                    || response_packet.data.motion.hall_disconnected_error
                    || response_packet.data.motion.bldc_transition_error
                    || response_packet.data.motion.bldc_commutation_watchdog_error
                    || response_packet.data.motion.enc_disconnected_error
                    || response_packet.data.motion.enc_decoding_error
                    || response_packet.data.motion.hall_enc_vel_disagreement_error
                    || response_packet.data.motion.overcurrent_error
                    || response_packet.data.motion.undervoltage_error
                    || response_packet.data.motion.overvoltage_error
                    || response_packet.data.motion.control_loop_time_error;

            response_packet.data.motion.gain_stage_index = gspid_get_cur_gain_stage_index(&vel_pid) & 0xFF;

            // transmit packets
#ifdef UART_ENABLED
            if (telemetry_enabled && run_telemetry) {
                // If previous UART transmit is still occurring,
                // wait for it to finish.
                uart_wait_for_transmission();
                // takes ~270uS, mostly hardware DMA, but should be cleared out by now.
                uart_transmit((uint8_t *) &response_packet, sizeof(MotorResponse));
                // Capture the status for the response packet / LED.
                if (uart_tx_get_logging_status() != UART_LOGGING_OK) {
                    uart_logging_status_send = uart_tx_get_logging_status();
                } else {
                    // If we are in COMP_MODE, don't latch the status if
                    // we are able to send a packet successfully later.
                    #ifdef COMP_MODE
                    uart_logging_status_send = UART_LOGGING_OK;
                    #endif
                }

                // Clear the logging for the next UART transmit / receive.
                uart_tx_clear_logging_status();
            }
#endif

            if (params_return_packet_requested) {
                params_return_packet_requested = false;

                response_packet.type = MRP_PARAMS;

                response_packet.data.params.version_major = VERSION_MAJOR;
                response_packet.data.params.version_minor = VERSION_MINOR;
                response_packet.data.params.version_patch = VERSION_PATCH;

                // TODO parameter updates are off for gain scheduled PID
                // response_packet.data.params.vel_p = vel_pid_constants.kP;
                // response_packet.data.params.vel_i = vel_pid_constants.kI;
                // response_packet.data.params.vel_d = vel_pid_constants.kD;
                // response_packet.data.params.vel_i_max = vel_pid_constants.kI_max;

                response_packet.data.params.cur_p = torque_pid_constants.kP;
                response_packet.data.params.cur_i = torque_pid_constants.kI;
                response_packet.data.params.cur_d = torque_pid_constants.kD;
                response_packet.data.params.torque_i_max = torque_pid_constants.kI_max;
                response_packet.data.params.cur_clamp = (uint16_t) cur_limit;

                memcpy(response_packet.data.params.firmware_img_hash, wheel_img_hash_struct.img_hash, sizeof(response_packet.data.params.firmware_img_hash));
#ifdef UART_ENABLED
                uart_transmit((uint8_t *) &response_packet, sizeof(MotorResponse));
                // Capture the status for the response packet / LED.
                if (uart_tx_get_logging_status() != UART_LOGGING_OK) {
                    uart_logging_status_send = uart_tx_get_logging_status();
                } else {
                    // If we are in COMP_MODE, don't latch the status if
                    // we are able to send a packet successfully later.
                    #ifdef COMP_MODE
                    uart_logging_status_send = UART_LOGGING_OK;
                    #endif
                }

                // Clear the logging for the next UART transmit / receive.
                uart_tx_clear_logging_status();
#endif
            }
        }

        // limit loop rate to smallest time step
        if (sync_systick()) {
            // Track if we are slipping control frames.
            slipped_control_frame_count++;
        }

        // Set all status LEDs

        // Red LED means we are in an error state.
        // This latches and requires resetting the robot to clear.
        if (response_packet.data.motion.master_error ||
            (motion_enabled && ticks_since_last_command_packet > COMMAND_PACKET_TIMEOUT_TICKS)) {
            turn_on_red_led();
        }

        // Yellow LED means we are in an warning state.
        // Will clear if resolved.
        if (uart_logging_status_receive != UART_LOGGING_OK ||
            uart_logging_status_send != UART_LOGGING_OK) {
            turn_on_yellow_led();
        } else {
            turn_off_yellow_led();
        }

        // Green LED means we are able to send telemetry upstream.
        // This means the upstream sent a packet downstream with telemetry enabled.
        if (!telemetry_enabled) {
            turn_off_green_led();
        } else {
            turn_on_green_led();
        }

        #ifdef COMP_MODE
        if (motion_enabled &&
            ticks_since_last_command_packet > COMMAND_PACKET_TIMEOUT_TICKS) {
            // If have telemetry enabled (meaning we at one
            // point received a message from upstream) and haven't
            // received a command packet in a while, we need to reset
            // the system when in COMP_MODE.
            // This is a safety feature to prevent the robot from
            // running away if the upstream controller locks up.
            while (true);
        }
        #endif
    }
}<|MERGE_RESOLUTION|>--- conflicted
+++ resolved
@@ -455,14 +455,7 @@
 
             // velocity control data
             response_packet.data.motion.vel_setpoint = r_motor_board;
-<<<<<<< HEAD
-            response_packet.data.motion.encoder_delta = enc_vel_rads;
             response_packet.data.motion.vel_enc_estimate = enc_vel_rads_filt;
-=======
-            response_packet.data.motion.vel_setpoint_clamped = control_setpoint_vel_rads;
-            response_packet.data.motion.encoder_delta = enc_delta;
-            response_packet.data.motion.vel_enc_estimate = enc_rad_s_filt;
->>>>>>> 305142a2
             response_packet.data.motion.vel_computed_error = vel_pid.prev_err;
             response_packet.data.motion.vel_computed_rads = control_setpoint_vel_rads;
             response_packet.data.motion.vel_computed_duty = vel_computed_duty;
