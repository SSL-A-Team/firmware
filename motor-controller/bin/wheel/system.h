--- conflicted
+++ resolved
@@ -45,12 +45,7 @@
 #define TORQUE_LOOP_RATE_S ((float) TORQUE_LOOP_RATE_MS / (float) MS_PER_S)
 #define TELEMETRY_LOOP_RATE_MS 5
 
-<<<<<<< HEAD
-#define MOTOR_MAXIMUM_ACCEL 60000 // rad/s^2
-=======
 #define MOTOR_MAXIMUM_ACCEL 5500 // rad/s^2
->>>>>>> 7b95c5a6
-
 
 
 // #define MOTOR_MAXIMUM_RAD_S 550.825911929f