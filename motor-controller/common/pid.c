
#include <float.h>
#include <math.h>

#include "pid.h"

void pid_constants_initialize(PidConstants_t *pid_constants) {
    pid_constants->kP = 0.0f;
    pid_constants->kI = 0.0f;
    pid_constants->kD = 0.0f;

    pid_constants->kI_max = FLT_MAX;
    pid_constants->kI_min = FLT_MIN;
}

void pid_initialize(Pid_t *pid, PidConstants_t *pid_constants) {
    pid->pid_constants = pid_constants;

    //pid->prev_u = 0.0f;

    pid->eI = 0.0f;
    pid->prev_err = 0.0f;
}

// this graphic might be helpful
// https://upload.wikimedia.org/wikipedia/commons/4/43/PID_en.svg
float pid_calculate(Pid_t *pid, float r, float y, float dt) {
    float err = r - y;

    float termP = err * pid->pid_constants->kP;

    pid->eI = pid->eI + (err * dt);

    if (pid->eI > pid->pid_constants->kI_max) {
        pid->eI = pid->pid_constants->kI_max;
    } else if (pid->eI < pid->pid_constants->kI_min) {
        pid->eI = pid->pid_constants->kI_min;
    }
    float termI = pid->eI * pid->pid_constants->kI;

    float termD = ((err - pid->prev_err) / dt) * pid->pid_constants->kD; // flip err and prev_err???
    pid->prev_err = err;

    float u = r + (termP + termI + termD);
    return u;
}

GainScheduledPidResult_t gspid_initialize(
        GainScheduledPid_t *pid,
        size_t num_gain_stages,
        PidConstants_t pid_constants[],
        float gain_schedule[], float hyst_pct,
        bool gain_schedule_abs) {
    // size_t pid_constants_len = sizeof(pid_constants) / sizeof(pid_constants[0]);
    // size_t gain_sched_len = sizeof(pid_constants) / sizeof(pid_constants[0]);

    // must have at least two sets of constants to use gain scheduling
    if (num_gain_stages <= 1) {
        return PID_NUM_TUNING_POINTS_TOO_LOW;
    }

    // // num sets of constants provided must match user stated number of gain stages
    // if (pid_constants_len != num_gain_stages) {
    //     return PID_CONSTANTS_BAD_LENGTH;
    // }

    // // num of gain schedule points must match user stated number of gain stages
    // if (gain_sched_len != num_gain_stages) {
    //     return GAIN_SCHEDULE_BAD_LENGTH;
    // }

    // // length of gains and schedule provided must match (think this always true by now)
    // if (pid_constants_len != gain_sched_len) {
    //     return GAIN_SCHEDULE_PID_CONSTANTS_LENS_NOT_EQUAL;
    // }

    // gain schedule must be positive monotonic (required to find the operating region)
    float prev_gain = FLT_MIN;
    for (int i = 0; i < num_gain_stages; i++) {
        if (gain_schedule[i] <= prev_gain) {
            return GAIN_SCHEDULE_NON_MONOTONIC;
        }
    }

    // hysteresis must be a percentage
    if (!(0.0f <= hyst_pct && hyst_pct <= 1.0f)) {
        return HYST_PCT_INVALID;
    }

    // input assumptions validated

    pid->num_gain_stages = num_gain_stages;
    pid->pid_constants = pid_constants;
    pid->gain_schedule = gain_schedule;
    pid->cur_gain_stage_ind = 0;
    pid_constants_initialize(&pid->cur_pid_constants);
    pid->gain_schedule_abs = gain_schedule_abs;
    pid->hyst = hyst_pct;
<<<<<<< HEAD
    
=======

>>>>>>> 3e33854f
    pid->eI = 0.0f;
    pid->prev_err = 0.0f;

    return PID_INIT_OK;
}

static void gspid_update_gain_stage(GainScheduledPid_t *pid, float y) {
    if (pid->gain_schedule_abs) {
        y = fabs(y);
    }

    if (y < pid->gain_schedule[0]) {
        // we are below the lowest gain stage, not between
        pid->cur_gain_stage_ind = 0;
        pid->cur_pid_constants = pid->pid_constants[0];
    } else if (y > pid->gain_schedule[pid->num_gain_stages - 1]) {
        // we are above the highest gain stage, not between
        pid->cur_gain_stage_ind = (int)(10 * (pid->num_gain_stages - 1));
        pid->cur_pid_constants = pid->pid_constants[pid->num_gain_stages - 1];
    } else {
        // we are between gain stages

        for (size_t i = 0; i < pid->num_gain_stages - 1; i++) {
            // find the gain stages we are between

            size_t lower_gain_stage_ind = i;
            size_t upper_gain_stage_ind = i + 1;
            float lower_gain_stage_point = pid->gain_schedule[lower_gain_stage_ind];
<<<<<<< HEAD
            float upper_gain_stage_point = pid->gain_schedule[upper_gain_stage_ind]; 

            if (lower_gain_stage_point <= y && y < upper_gain_stage_point) {
                // we found the gain stages 
=======
            float upper_gain_stage_point = pid->gain_schedule[upper_gain_stage_ind];

            if (lower_gain_stage_point <= y && y < upper_gain_stage_point) {
                // we found the gain stages
>>>>>>> 3e33854f

                const float t = (y - lower_gain_stage_point) / (upper_gain_stage_point - lower_gain_stage_point);
                // t is the percentage of the way we are between the two gain stages
                pid->cur_gain_stage_ind = (size_t)(10 * (lower_gain_stage_ind + t));

<<<<<<< HEAD
                pid->cur_pid_constants.kP = pid->pid_constants[lower_gain_stage_ind].kP + 
                    t * (pid->pid_constants[upper_gain_stage_ind].kP - pid->pid_constants[lower_gain_stage_ind].kP);
                
                pid->cur_pid_constants.kI = pid->pid_constants[lower_gain_stage_ind].kI + 
                    t * (pid->pid_constants[upper_gain_stage_ind].kI - pid->pid_constants[lower_gain_stage_ind].kI);
                
                pid->cur_pid_constants.kD = pid->pid_constants[lower_gain_stage_ind].kD + 
                    t * (pid->pid_constants[upper_gain_stage_ind].kD - pid->pid_constants[lower_gain_stage_ind].kD);
                
                pid->cur_pid_constants.kI_max = pid->pid_constants[lower_gain_stage_ind].kI_max + 
                    t * (pid->pid_constants[upper_gain_stage_ind].kI_max - pid->pid_constants[lower_gain_stage_ind].kI_max);
                
                pid->cur_pid_constants.kI_min = pid->pid_constants[lower_gain_stage_ind].kI_min + 
=======
                pid->cur_pid_constants.kP = pid->pid_constants[lower_gain_stage_ind].kP +
                    t * (pid->pid_constants[upper_gain_stage_ind].kP - pid->pid_constants[lower_gain_stage_ind].kP);

                pid->cur_pid_constants.kI = pid->pid_constants[lower_gain_stage_ind].kI +
                    t * (pid->pid_constants[upper_gain_stage_ind].kI - pid->pid_constants[lower_gain_stage_ind].kI);

                pid->cur_pid_constants.kD = pid->pid_constants[lower_gain_stage_ind].kD +
                    t * (pid->pid_constants[upper_gain_stage_ind].kD - pid->pid_constants[lower_gain_stage_ind].kD);

                pid->cur_pid_constants.kI_max = pid->pid_constants[lower_gain_stage_ind].kI_max +
                    t * (pid->pid_constants[upper_gain_stage_ind].kI_max - pid->pid_constants[lower_gain_stage_ind].kI_max);

                pid->cur_pid_constants.kI_min = pid->pid_constants[lower_gain_stage_ind].kI_min +
>>>>>>> 3e33854f
                    t * (pid->pid_constants[upper_gain_stage_ind].kI_min - pid->pid_constants[lower_gain_stage_ind].kI_min);
                return;
            }
        }
    }
}

float gspid_calculate(GainScheduledPid_t *pid, float r, float y, float dt) {
    // choose correct gains for current state
    gspid_update_gain_stage(pid, y);
    PidConstants_t cur_gains = pid->cur_pid_constants;
    float err = r - y;

    float termP = err * cur_gains.kP;

    pid->eI = pid->eI + (err * dt);

    if (pid->eI > cur_gains.kI_max) {
        pid->eI = cur_gains.kI_max;
    } else if (pid->eI < cur_gains.kI_min) {
        pid->eI = cur_gains.kI_min;
    }
    float termI = pid->eI * cur_gains.kI;

    float termD = ((err - pid->prev_err) / dt) * cur_gains.kD; // flip err and prev_err???
    pid->prev_err = err;

    float u = r + (termP + termI + termD);
    return u;
}

size_t gspid_get_cur_gain_stage_index(GainScheduledPid_t *pid) {
    return pid->cur_gain_stage_ind;
}<|MERGE_RESOLUTION|>--- conflicted
+++ resolved
@@ -96,11 +96,6 @@
     pid_constants_initialize(&pid->cur_pid_constants);
     pid->gain_schedule_abs = gain_schedule_abs;
     pid->hyst = hyst_pct;
-<<<<<<< HEAD
-    
-=======
-
->>>>>>> 3e33854f
     pid->eI = 0.0f;
     pid->prev_err = 0.0f;
 
@@ -129,37 +124,15 @@
             size_t lower_gain_stage_ind = i;
             size_t upper_gain_stage_ind = i + 1;
             float lower_gain_stage_point = pid->gain_schedule[lower_gain_stage_ind];
-<<<<<<< HEAD
-            float upper_gain_stage_point = pid->gain_schedule[upper_gain_stage_ind]; 
-
-            if (lower_gain_stage_point <= y && y < upper_gain_stage_point) {
-                // we found the gain stages 
-=======
             float upper_gain_stage_point = pid->gain_schedule[upper_gain_stage_ind];
 
             if (lower_gain_stage_point <= y && y < upper_gain_stage_point) {
                 // we found the gain stages
->>>>>>> 3e33854f
 
                 const float t = (y - lower_gain_stage_point) / (upper_gain_stage_point - lower_gain_stage_point);
                 // t is the percentage of the way we are between the two gain stages
                 pid->cur_gain_stage_ind = (size_t)(10 * (lower_gain_stage_ind + t));
 
-<<<<<<< HEAD
-                pid->cur_pid_constants.kP = pid->pid_constants[lower_gain_stage_ind].kP + 
-                    t * (pid->pid_constants[upper_gain_stage_ind].kP - pid->pid_constants[lower_gain_stage_ind].kP);
-                
-                pid->cur_pid_constants.kI = pid->pid_constants[lower_gain_stage_ind].kI + 
-                    t * (pid->pid_constants[upper_gain_stage_ind].kI - pid->pid_constants[lower_gain_stage_ind].kI);
-                
-                pid->cur_pid_constants.kD = pid->pid_constants[lower_gain_stage_ind].kD + 
-                    t * (pid->pid_constants[upper_gain_stage_ind].kD - pid->pid_constants[lower_gain_stage_ind].kD);
-                
-                pid->cur_pid_constants.kI_max = pid->pid_constants[lower_gain_stage_ind].kI_max + 
-                    t * (pid->pid_constants[upper_gain_stage_ind].kI_max - pid->pid_constants[lower_gain_stage_ind].kI_max);
-                
-                pid->cur_pid_constants.kI_min = pid->pid_constants[lower_gain_stage_ind].kI_min + 
-=======
                 pid->cur_pid_constants.kP = pid->pid_constants[lower_gain_stage_ind].kP +
                     t * (pid->pid_constants[upper_gain_stage_ind].kP - pid->pid_constants[lower_gain_stage_ind].kP);
 
@@ -173,7 +146,6 @@
                     t * (pid->pid_constants[upper_gain_stage_ind].kI_max - pid->pid_constants[lower_gain_stage_ind].kI_max);
 
                 pid->cur_pid_constants.kI_min = pid->pid_constants[lower_gain_stage_ind].kI_min +
->>>>>>> 3e33854f
                     t * (pid->pid_constants[upper_gain_stage_ind].kI_min - pid->pid_constants[lower_gain_stage_ind].kI_min);
                 return;
             }
