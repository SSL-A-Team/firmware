
#include <float.h>
#include <math.h>

#include "pid.h"

void pid_constants_initialize(PidConstants_t *pid_constants) {
    pid_constants->kP = 0.0f;
    pid_constants->kI = 0.0f;
    pid_constants->kD = 0.0f;

    pid_constants->kI_max = FLT_MAX;
    pid_constants->kI_min = FLT_MIN;
}

void pid_initialize(Pid_t *pid, PidConstants_t *pid_constants) {
    pid->pid_constants = pid_constants;

    //pid->prev_u = 0.0f;

    pid->eI = 0.0f;
    pid->prev_err = 0.0f;
}

// this graphic might be helpful
// https://upload.wikimedia.org/wikipedia/commons/4/43/PID_en.svg
float pid_calculate(Pid_t *pid, float r, float y, float dt) {
    float err = r - y;

    float termP = err * pid->pid_constants->kP;

    pid->eI = pid->eI + (err * dt);

    if (pid->eI > pid->pid_constants->kI_max) {
        pid->eI = pid->pid_constants->kI_max;
    } else if (pid->eI < pid->pid_constants->kI_min) {
        pid->eI = pid->pid_constants->kI_min;
    }
    float termI = pid->eI * pid->pid_constants->kI;

    float termD = ((err - pid->prev_err) / dt) * pid->pid_constants->kD; // flip err and prev_err???
    pid->prev_err = err;

    float u = r + (termP + termI + termD);
    return u;
}

GainScheduledPidResult_t gspid_initialize(
        GainScheduledPid_t *pid,
        size_t num_gain_stages,
        PidConstants_t pid_constants[],
        float gain_schedule[], float hyst_pct,
        bool gain_schedule_abs) {
    // size_t pid_constants_len = sizeof(pid_constants) / sizeof(pid_constants[0]);
    // size_t gain_sched_len = sizeof(pid_constants) / sizeof(pid_constants[0]);

    // must have at least two sets of constants to use gain scheduling
    if (num_gain_stages <= 1) {
        return PID_NUM_TUNING_POINTS_TOO_LOW;
    }

    // // num sets of constants provided must match user stated number of gain stages
    // if (pid_constants_len != num_gain_stages) {
    //     return PID_CONSTANTS_BAD_LENGTH;
    // }

    // // num of gain schedule points must match user stated number of gain stages
    // if (gain_sched_len != num_gain_stages) {
    //     return GAIN_SCHEDULE_BAD_LENGTH;
    // }

    // // length of gains and schedule provided must match (think this always true by now)
    // if (pid_constants_len != gain_sched_len) {
    //     return GAIN_SCHEDULE_PID_CONSTANTS_LENS_NOT_EQUAL;
    // }

    // gain schedule must be positive monotonic (required to find the operating region)
    float prev_gain = FLT_MIN;
    for (int i = 0; i < num_gain_stages; i++) {
        if (gain_schedule[i] <= prev_gain) {
            return GAIN_SCHEDULE_NON_MONOTONIC;
        }
    }

    // hysteresis must be a percentage
    if (!(0.0f <= hyst_pct && hyst_pct <= 1.0f)) {
        return HYST_PCT_INVALID;
    }

    // input assumptions validated

    pid->num_gain_stages = num_gain_stages;
    pid->pid_constants = pid_constants;
    pid->gain_schedule = gain_schedule;
    pid->cur_gain_stage_ind = 0;
<<<<<<< HEAD
    pid->gain_schedule_abs = gain_schedule_abs;
    pid->hyst = hyst_pct;
    
=======
    pid_constants_initialize(&pid->cur_pid_constants);
    pid->gain_schedule_abs = gain_schedule_abs;
    pid->hyst = hyst_pct;

>>>>>>> fa41ad8b
    pid->eI = 0.0f;
    pid->prev_err = 0.0f;

    return PID_INIT_OK;
}

static void gspid_update_gain_stage(GainScheduledPid_t *pid, float y) {
    if (pid->gain_schedule_abs) {
        y = fabs(y);
    }

    if (y < pid->gain_schedule[0]) {
        // we are below the lowest gain stage, not between
        pid->cur_gain_stage_ind = 0;
<<<<<<< HEAD
    } else if (y > pid->gain_schedule[pid->num_gain_stages - 1]) {
        // we are above the highest gain stage, not between
        pid->cur_gain_stage_ind = pid->num_gain_stages - 1;
=======
        pid->cur_pid_constants = pid->pid_constants[0];
    } else if (y > pid->gain_schedule[pid->num_gain_stages - 1]) {
        // we are above the highest gain stage, not between
        pid->cur_gain_stage_ind = (int)(10 * (pid->num_gain_stages - 1));
        pid->cur_pid_constants = pid->pid_constants[pid->num_gain_stages - 1];
>>>>>>> fa41ad8b
    } else {
        // we are between gain stages

        for (size_t i = 0; i < pid->num_gain_stages - 1; i++) {
            // find the gain stages we are between

            size_t lower_gain_stage_ind = i;
            size_t upper_gain_stage_ind = i + 1;
            float lower_gain_stage_point = pid->gain_schedule[lower_gain_stage_ind];
<<<<<<< HEAD
            float upper_gain_stage_point = pid->gain_schedule[upper_gain_stage_ind]; 

            if (lower_gain_stage_point <= y && y < upper_gain_stage_point) {
                // we found the gain stages 

                float midpoint = (lower_gain_stage_point + upper_gain_stage_point) / 2.0f;
                float stage_range_hyst = (upper_gain_stage_point - lower_gain_stage_point) * pid->hyst;
                if (pid->cur_gain_stage_ind == lower_gain_stage_ind) {
                    // the current gain index is the lower value, apply hyst to upper thresh

                    if (y > midpoint + stage_range_hyst) {
                        pid->cur_gain_stage_ind = upper_gain_stage_ind;
                    } else {
                        // stay where we are
                    }
                } else if (pid->cur_gain_stage_ind == upper_gain_stage_ind) {
                    // the current gain index is the upper value, apply hist the lower thresh

                    if (y < midpoint - stage_range_hyst) {
                        pid->cur_gain_stage_ind = lower_gain_stage_ind;
                    } else {
                        // stay where we are
                    }
                } else {
                    // the current gain index is neither, the system state has moved rapidly, choose the closest
                    if (y < midpoint) {
                        pid->cur_gain_stage_ind = lower_gain_stage_ind;
                    } else {
                        pid->cur_gain_stage_ind = upper_gain_stage_ind;
                    }
                }
=======
            float upper_gain_stage_point = pid->gain_schedule[upper_gain_stage_ind];

            if (lower_gain_stage_point <= y && y < upper_gain_stage_point) {
                // we found the gain stages

                const float t = (y - lower_gain_stage_point) / (upper_gain_stage_point - lower_gain_stage_point);
                // t is the percentage of the way we are between the two gain stages
                pid->cur_gain_stage_ind = (size_t)(10 * (lower_gain_stage_ind + t));

                pid->cur_pid_constants.kP = pid->pid_constants[lower_gain_stage_ind].kP +
                    t * (pid->pid_constants[upper_gain_stage_ind].kP - pid->pid_constants[lower_gain_stage_ind].kP);

                pid->cur_pid_constants.kI = pid->pid_constants[lower_gain_stage_ind].kI +
                    t * (pid->pid_constants[upper_gain_stage_ind].kI - pid->pid_constants[lower_gain_stage_ind].kI);

                pid->cur_pid_constants.kD = pid->pid_constants[lower_gain_stage_ind].kD +
                    t * (pid->pid_constants[upper_gain_stage_ind].kD - pid->pid_constants[lower_gain_stage_ind].kD);

                pid->cur_pid_constants.kI_max = pid->pid_constants[lower_gain_stage_ind].kI_max +
                    t * (pid->pid_constants[upper_gain_stage_ind].kI_max - pid->pid_constants[lower_gain_stage_ind].kI_max);

                pid->cur_pid_constants.kI_min = pid->pid_constants[lower_gain_stage_ind].kI_min +
                    t * (pid->pid_constants[upper_gain_stage_ind].kI_min - pid->pid_constants[lower_gain_stage_ind].kI_min);
                return;
>>>>>>> fa41ad8b
            }
        }
    }
}

float gspid_calculate(GainScheduledPid_t *pid, float r, float y, float dt) {
    // choose correct gains for current state
    gspid_update_gain_stage(pid, y);
<<<<<<< HEAD
    PidConstants_t cur_gains = pid->pid_constants[pid->cur_gain_stage_ind];

=======
    PidConstants_t cur_gains = pid->cur_pid_constants;
>>>>>>> fa41ad8b
    float err = r - y;

    float termP = err * cur_gains.kP;

    pid->eI = pid->eI + (err * dt);

    if (pid->eI > cur_gains.kI_max) {
        pid->eI = cur_gains.kI_max;
    } else if (pid->eI < cur_gains.kI_min) {
        pid->eI = cur_gains.kI_min;
    }
    float termI = pid->eI * cur_gains.kI;

    float termD = ((err - pid->prev_err) / dt) * cur_gains.kD; // flip err and prev_err???
    pid->prev_err = err;

    float u = r + (termP + termI + termD);
    return u;
}

size_t gspid_get_cur_gain_stage_index(GainScheduledPid_t *pid) {
    return pid->cur_gain_stage_ind;
}<|MERGE_RESOLUTION|>--- conflicted
+++ resolved
@@ -93,16 +93,10 @@
     pid->pid_constants = pid_constants;
     pid->gain_schedule = gain_schedule;
     pid->cur_gain_stage_ind = 0;
-<<<<<<< HEAD
-    pid->gain_schedule_abs = gain_schedule_abs;
-    pid->hyst = hyst_pct;
-    
-=======
     pid_constants_initialize(&pid->cur_pid_constants);
     pid->gain_schedule_abs = gain_schedule_abs;
     pid->hyst = hyst_pct;
 
->>>>>>> fa41ad8b
     pid->eI = 0.0f;
     pid->prev_err = 0.0f;
 
@@ -117,17 +111,11 @@
     if (y < pid->gain_schedule[0]) {
         // we are below the lowest gain stage, not between
         pid->cur_gain_stage_ind = 0;
-<<<<<<< HEAD
-    } else if (y > pid->gain_schedule[pid->num_gain_stages - 1]) {
-        // we are above the highest gain stage, not between
-        pid->cur_gain_stage_ind = pid->num_gain_stages - 1;
-=======
         pid->cur_pid_constants = pid->pid_constants[0];
     } else if (y > pid->gain_schedule[pid->num_gain_stages - 1]) {
         // we are above the highest gain stage, not between
         pid->cur_gain_stage_ind = (int)(10 * (pid->num_gain_stages - 1));
         pid->cur_pid_constants = pid->pid_constants[pid->num_gain_stages - 1];
->>>>>>> fa41ad8b
     } else {
         // we are between gain stages
 
@@ -137,39 +125,6 @@
             size_t lower_gain_stage_ind = i;
             size_t upper_gain_stage_ind = i + 1;
             float lower_gain_stage_point = pid->gain_schedule[lower_gain_stage_ind];
-<<<<<<< HEAD
-            float upper_gain_stage_point = pid->gain_schedule[upper_gain_stage_ind]; 
-
-            if (lower_gain_stage_point <= y && y < upper_gain_stage_point) {
-                // we found the gain stages 
-
-                float midpoint = (lower_gain_stage_point + upper_gain_stage_point) / 2.0f;
-                float stage_range_hyst = (upper_gain_stage_point - lower_gain_stage_point) * pid->hyst;
-                if (pid->cur_gain_stage_ind == lower_gain_stage_ind) {
-                    // the current gain index is the lower value, apply hyst to upper thresh
-
-                    if (y > midpoint + stage_range_hyst) {
-                        pid->cur_gain_stage_ind = upper_gain_stage_ind;
-                    } else {
-                        // stay where we are
-                    }
-                } else if (pid->cur_gain_stage_ind == upper_gain_stage_ind) {
-                    // the current gain index is the upper value, apply hist the lower thresh
-
-                    if (y < midpoint - stage_range_hyst) {
-                        pid->cur_gain_stage_ind = lower_gain_stage_ind;
-                    } else {
-                        // stay where we are
-                    }
-                } else {
-                    // the current gain index is neither, the system state has moved rapidly, choose the closest
-                    if (y < midpoint) {
-                        pid->cur_gain_stage_ind = lower_gain_stage_ind;
-                    } else {
-                        pid->cur_gain_stage_ind = upper_gain_stage_ind;
-                    }
-                }
-=======
             float upper_gain_stage_point = pid->gain_schedule[upper_gain_stage_ind];
 
             if (lower_gain_stage_point <= y && y < upper_gain_stage_point) {
@@ -194,7 +149,6 @@
                 pid->cur_pid_constants.kI_min = pid->pid_constants[lower_gain_stage_ind].kI_min +
                     t * (pid->pid_constants[upper_gain_stage_ind].kI_min - pid->pid_constants[lower_gain_stage_ind].kI_min);
                 return;
->>>>>>> fa41ad8b
             }
         }
     }
@@ -203,12 +157,7 @@
 float gspid_calculate(GainScheduledPid_t *pid, float r, float y, float dt) {
     // choose correct gains for current state
     gspid_update_gain_stage(pid, y);
-<<<<<<< HEAD
-    PidConstants_t cur_gains = pid->pid_constants[pid->cur_gain_stage_ind];
-
-=======
     PidConstants_t cur_gains = pid->cur_pid_constants;
->>>>>>> fa41ad8b
     float err = r - y;
 
     float termP = err * cur_gains.kP;
