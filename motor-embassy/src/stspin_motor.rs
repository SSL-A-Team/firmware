use core::{mem::MaybeUninit, f32::consts::PI};

use defmt::info;
use embassy_stm32::{
    gpio::Pin,
    usart::{self, Parity},
};
use embassy_time::{Duration, Timer};
use nalgebra::Vector3;

use ateam_common_packets::bindings_stspin::{
    MotorCommandPacket,
    MotorCommandPacketType::MCP_MOTION,
    MotorCommand_MotionType,
    MotorCommand_MotionType::OPEN_LOOP,
    MotorResponsePacket,
    MotorResponsePacketType::{MRP_MOTION, MRP_PARAMS},
    MotorResponse_Motion_Packet, MotorResponse_Params_Packet,
};

use crate::stm32_interface::Stm32Interface;

pub struct WheelMotor<
    'a,
    UART: usart::BasicInstance,
    DmaRx: usart::RxDma<UART>,
    DmaTx: usart::TxDma<UART>,
    const LEN_RX: usize,
    const LEN_TX: usize,
    const DEPTH_RX: usize,
    const DEPTH_TX: usize,
    Boot0Pin: Pin,
    ResetPin: Pin,
> {
    stm32_uart_interface: Stm32Interface<
        'a,
        UART,
        DmaRx,
        DmaTx,
        LEN_RX,
        LEN_TX,
        DEPTH_RX,
        DEPTH_TX,
        Boot0Pin,
        ResetPin,
    >,
    firmware_image: &'a [u8],

    current_state: MotorResponse_Motion_Packet,
    current_params_state: MotorResponse_Params_Packet,

    version_major: u8,
    version_minor: u8,
    version_patch: u16,
    vel_pid_constants: Vector3<f32>,
    vel_pid_i_max: f32,
    torque_pid_constants: Vector3<f32>,
    torque_pid_i_max: f32,
    torque_limit: f32,

    setpoint: f32,
    motion_type: MotorCommand_MotionType::Type,
    reset_flagged: bool,
    telemetry_enabled: bool,
}

impl<
        'a,
        UART: usart::BasicInstance,
        DmaRx: usart::RxDma<UART>,
        DmaTx: usart::TxDma<UART>,
        const LEN_RX: usize,
        const LEN_TX: usize,
        const DEPTH_RX: usize,
        const DEPTH_TX: usize,
        Boot0Pin: Pin,
        ResetPin: Pin,
    > WheelMotor<'a, UART, DmaRx, DmaTx, LEN_RX, LEN_TX, DEPTH_RX, DEPTH_TX, Boot0Pin, ResetPin>
{
    pub fn new(
        stm32_interface: Stm32Interface<
            'a,
            UART,
            DmaRx,
            DmaTx,
            LEN_RX,
            LEN_TX,
            DEPTH_RX,
            DEPTH_TX,
            Boot0Pin,
            ResetPin,
        >,
        firmware_image: &'a [u8],
    ) -> WheelMotor<'a, UART, DmaRx, DmaTx, LEN_RX, LEN_TX, DEPTH_RX, DEPTH_TX, Boot0Pin, ResetPin>
    {
        let start_state: MotorResponse_Motion_Packet =
            { unsafe { MaybeUninit::zeroed().assume_init() } };

        let start_params_state: MotorResponse_Params_Packet =
            { unsafe { MaybeUninit::zeroed().assume_init() } };

        WheelMotor {
            stm32_uart_interface: stm32_interface,
            firmware_image,

            version_major: 0,
            version_minor: 0,
            version_patch: 0,
            current_state: start_state,
            current_params_state: start_params_state,
            vel_pid_constants: Vector3::new(0.0, 0.0, 0.0),
            vel_pid_i_max: 0.0,
            torque_pid_constants: Vector3::new(0.0, 0.0, 0.0),
            torque_pid_i_max: 0.0,
            torque_limit: 0.0,

            setpoint: 0.0,
            motion_type: OPEN_LOOP,
            reset_flagged: false,
            telemetry_enabled: false,
        }
    }

    pub async fn reset(&mut self) {
        self.stm32_uart_interface.hard_reset().await;
    }

    pub async fn enter_reset(&mut self) {
        self.stm32_uart_interface.enter_reset().await;
    }

    pub async fn leave_reset(&mut self) {
        self.stm32_uart_interface.leave_reset().await;
    }

    pub async fn load_firmware_image(&mut self, fw_image_bytes: &[u8]) -> Result<(), ()> {
        let res = self
            .stm32_uart_interface
            .load_firmware_image(fw_image_bytes)
            .await;

        // this is safe because load firmware image call will reset the target device
        // it will begin issueing telemetry updates
        // these are the only packets it sends so any blocked process should get the data it now needs
        info!("update config");
        unsafe {
            self.stm32_uart_interface
                .update_uart_config(2_000_000, Parity::ParityEven)
        };
        Timer::after(Duration::from_millis(1)).await;

        // load firmware image call leaves the part in reset, now that our uart is ready, bring the part out of reset
        self.stm32_uart_interface.leave_reset().await?;

        return res;
    }

    pub async fn load_default_firmware_image(&mut self) -> Result<(), ()> {
        return self.load_firmware_image(self.firmware_image).await;
    }

    pub fn process_packets(&mut self) {
        while let Ok(res) = self.stm32_uart_interface.try_read_data() {
            let buf = res.data();

            if buf.len() != core::mem::size_of::<MotorResponsePacket>() {
                defmt::warn!("got invalid packet of len {:?} data: {:?}", buf.len(), buf);
                continue;
            }

            // reinterpreting/initializing packed ffi structs is nearly entirely unsafe
            unsafe {
                // zero initialize a local response packet
                let mut mrp: MotorResponsePacket = { MaybeUninit::zeroed().assume_init() };

                // copy receieved uart bytes into packet
                let state = &mut mrp as *mut _ as *mut u8;
                for i in 0..core::mem::size_of::<MotorResponse_Motion_Packet>() {
                    *state.offset(i as isize) = buf[i];
                }

                // TODO probably do some checksum stuff eventually

                // decode union type, and reinterpret subtype
                if mrp.type_ == MRP_MOTION {
                    self.current_state = mrp.data.motion;
<<<<<<< HEAD

                    let err = self.current_state.current_estimate;
                    // defmt::info!("current read: {:?}", err);
=======
>>>>>>> e39919bf
                } else if mrp.type_ == MRP_PARAMS {
                    self.current_params_state = mrp.data.params;
                }
            }
        }
    }

    pub fn send_motion_command(&mut self) {
        unsafe {
            let mut cmd: MotorCommandPacket = { MaybeUninit::zeroed().assume_init() };

            cmd.type_ = MCP_MOTION;
            cmd.crc32 = 0;
            cmd.data.motion.set_reset(self.reset_flagged as u32);
            cmd.data
                .motion
                .set_enable_telemetry(self.telemetry_enabled as u32);
            cmd.data.motion.motion_control_type = self.motion_type;
            cmd.data.motion.setpoint = self.setpoint;

            let struct_bytes = core::slice::from_raw_parts(
                (&cmd as *const MotorCommandPacket) as *const u8,
                core::mem::size_of::<MotorCommandPacket>(),
            );

            self.stm32_uart_interface.send_or_discard_data(struct_bytes);
        }

        self.reset_flagged = false;
    }

    pub fn set_motion_type(&mut self, motion_type: MotorCommand_MotionType::Type) {
        self.motion_type = motion_type;
    }

    pub fn set_setpoint(&mut self, setpoint: f32) {
        self.setpoint = setpoint;
    }

    pub fn flag_reset(&mut self) {
        self.reset_flagged = true;
    }

    pub fn set_telemetry_enabled(&mut self, telemetry_enabled: bool) {
        self.telemetry_enabled = telemetry_enabled;
    }

    pub fn read_current(&self) -> f32 {
        return self.current_state.current_estimate;
    }

    pub fn read_encoder_delta(&self) -> i32 {
        return self.current_state.encoder_delta;
    }

    pub fn read_rads(&self) -> f32 {
        return self.current_state.vel_enc_estimate;
    }

    pub fn read_rpm(&self) -> f32 {
        return self.current_state.vel_enc_estimate * 60.0 / (2.0 * PI);
    }
}<|MERGE_RESOLUTION|>--- conflicted
+++ resolved
@@ -184,12 +184,6 @@
                 // decode union type, and reinterpret subtype
                 if mrp.type_ == MRP_MOTION {
                     self.current_state = mrp.data.motion;
-<<<<<<< HEAD
-
-                    let err = self.current_state.current_estimate;
-                    // defmt::info!("current read: {:?}", err);
-=======
->>>>>>> e39919bf
                 } else if mrp.type_ == MRP_PARAMS {
                     self.current_params_state = mrp.data.params;
                 }
