#![no_std]
#![no_main]
#![feature(sync_unsafe_cell)]

use core::sync::atomic::AtomicU32;

use embassy_stm32::{
    bind_interrupts, exti::ExtiInput, gpio::{Level, Output, Pull, Speed}, interrupt, peripherals::{self, *}, usart::{self, *}
};
use embassy_executor::{Executor, InterruptExecutor};
use embassy_sync::{blocking_mutex::raw::CriticalSectionRawMutex, mutex::Mutex, pubsub::DynImmediatePublisher};
use embassy_time::Timer;

use defmt::*;
use defmt_rtt as _; 
use panic_probe as _;

use static_cell::StaticCell;

<<<<<<< HEAD
use ateam_lib_stm32::{idle_buffered_uart_read_task, idle_buffered_uart_write_task, static_idle_buffered_uart, uart::queue::{IdleBufferedUart, UartReadQueue, UartWriteQueue}};
=======
use ateam_lib_stm32::{idle_buffered_uart_read_task, idle_buffered_uart_write_task, queue::Queue, static_idle_buffered_uart, uart::queue::{IdleBufferedUart, IdleBufferedUartTaskSyncMutex, UartReadQueue, UartWriteQueue}};
>>>>>>> 2b2d17e0

type LedGreenPin = PB0;
type LedYellowPin = PE1;
type LedRedPin = PB14;
type UserBtnPin = PC13;
type UserBtnExti = EXTI13;

const MAX_RX_PACKET_SIZE: usize = 64;
const RX_BUF_DEPTH: usize = 5;
const MAX_TX_PACKET_SIZE: usize = 64;
const TX_BUF_DEPTH: usize = 5;

<<<<<<< HEAD
static_idle_buffered_uart!(coms, MAX_RX_PACKET_SIZE, RX_BUF_DEPTH, MAX_TX_PACKET_SIZE, TX_BUF_DEPTH, #[link_section = ".axisram.buffers"]);
=======
// static_idle_buffered_uart!(coms, MAX_RX_PACKET_SIZE, RX_BUF_DEPTH, MAX_TX_PACKET_SIZE, TX_BUF_DEPTH, #[link_section = ".axisram.buffers"]);

static COMS_TASK_RX_QUEUE: Queue<MAX_RX_PACKET_SIZE, RX_BUF_DEPTH> = Queue::new();

// #[link_section = ".axisram.buffers"]
static COMS_TASK_SYNC_MUTEX: IdleBufferedUartTaskSyncMutex = Mutex::new(false);
// #[link_section = ".axisram.buffers"]
static COMS_IDLE_BUFFERED_UART: IdleBufferedUart<MAX_RX_PACKET_SIZE, RX_BUF_DEPTH, MAX_TX_PACKET_SIZE, TX_BUF_DEPTH> = IdleBufferedUart::new(Queue::new(), Queue::new(), &COMS_TASK_SYNC_MUTEX);

struct LockTest {
    lock: Mutex<CriticalSectionRawMutex, bool>,
}

impl LockTest {
    const fn new() -> Self {
        LockTest {
            lock: Mutex::new(false)
        }
    }

    fn lock_test(&self) {
        if let Ok(bv) = self.lock.try_lock() {
            defmt::info!("acqd");
        }
    }
}

static lt: LockTest = LockTest::new();
>>>>>>> 2b2d17e0

static BAUD_RATE: AtomicU32 = AtomicU32::new(115200);

#[allow(dead_code)]
struct StupidPacket {
    fields_of_minimal_intelligence: [usize; 16],
}

#[embassy_executor::task]
async fn rx_task(coms_reader: &'static UartReadQueue<MAX_RX_PACKET_SIZE, RX_BUF_DEPTH>) {
    let mut rx_packet: StupidPacket = StupidPacket {
        fields_of_minimal_intelligence: [0x55AA55AA; 16]
    };
    
    loop {
        while let Ok(res) = coms_reader.try_dequeue() {
            let buf = res.data();

            if buf.len() != core::mem::size_of::<StupidPacket>() {
                defmt::warn!("got invalid packet of len {:?} data: {:?}", buf.len(), buf);
                continue;
            }

            // reinterpreting/initializing packed ffi structs is nearly entirely unsafe
            unsafe {
                // copy receieved uart bytes into packet
                let state = &mut rx_packet as *mut _ as *mut u8;
                for (i, val) in buf.iter().enumerate().take(core::mem::size_of::<StupidPacket>()) {
                    *state.add(i) = *val;
                }                 
            }

            defmt::info!("got a packet");
        }

        Timer::after_millis(10).await;
    }
}

#[embassy_executor::task]
async fn tx_task(coms_writer: &'static UartWriteQueue<MAX_TX_PACKET_SIZE, TX_BUF_DEPTH>) {
    let tx_packet: StupidPacket = StupidPacket {
        fields_of_minimal_intelligence: [0x55AA55AA; 16]
    };

    loop {
        // raw interpretaion of a struct for wire transmission is unsafe
        unsafe {
            // get a slice to packet for transmission
            let struct_bytes = core::slice::from_raw_parts(
                (&tx_packet as *const StupidPacket) as *const u8,
                core::mem::size_of::<StupidPacket>(),
            );

            // send the packet
            let _res = coms_writer.enqueue_copy(struct_bytes);
        }

        Timer::after_millis(1000).await;
    }
}

#[embassy_executor::task]
async fn handle_btn_press(usr_btn_pin: UserBtnPin,
    usr_btn_exti: UserBtnExti,
    led_green_pin: LedGreenPin,
    led_yellow_pin: LedYellowPin,
    led_red_pin: LedRedPin,
    coms_writer: &'static IdleBufferedUart<MAX_RX_PACKET_SIZE, RX_BUF_DEPTH, MAX_TX_PACKET_SIZE, TX_BUF_DEPTH>) {

    let mut usr_btn = ExtiInput::new(usr_btn_pin, usr_btn_exti, Pull::Down);

    let mut green_led = Output::new(led_green_pin, Level::High, Speed::Medium);
    let mut yellow_led = Output::new(led_yellow_pin, Level::Low, Speed::Medium);
    let mut red_led = Output::new(led_red_pin, Level::Low, Speed::Medium);

    loop {
        usr_btn.wait_for_rising_edge().await;

        green_led.set_low();
        yellow_led.set_low();
        red_led.set_low();

        defmt::info!("updating baudrate");

        let mut coms_uart_config = Config::default();

        let cur_baud_rate = BAUD_RATE.load(core::sync::atomic::Ordering::SeqCst);
        if cur_baud_rate == 115_200 {
            red_led.set_high();

            defmt::info!("set 2M,PE,S1");
            coms_uart_config.baudrate = 2_000_000; // 2 Mbaud
            coms_uart_config.parity = Parity::ParityEven;
            coms_uart_config.stop_bits = StopBits::STOP1;

            BAUD_RATE.store(2_000_000, core::sync::atomic::Ordering::SeqCst);
        } else {
            green_led.set_high();

            defmt::info!("set 115200,PN,S1");
            coms_uart_config.baudrate = 115_200; // 2 Mbaud
            coms_uart_config.parity = Parity::ParityNone;
            coms_uart_config.stop_bits = StopBits::STOP1;

            BAUD_RATE.store(115_200, core::sync::atomic::Ordering::SeqCst);
        };

        let baud_update_res = coms_writer.update_uart_config(coms_uart_config).await;
        if baud_update_res.is_err() {
            defmt::panic!("failed to update baud rate");
        }
    }
}

static EXECUTOR_HIGH: InterruptExecutor = InterruptExecutor::new();
static EXECUTOR_LOW: StaticCell<Executor> = StaticCell::new();

#[interrupt]
unsafe fn TIM2() {
    EXECUTOR_HIGH.on_interrupt();
}

bind_interrupts!(struct Irqs {
    USART6 => usart::InterruptHandler<peripherals::USART6>;
});

#[embassy_executor::main]
async fn main(_spawner: embassy_executor::Spawner) -> !{
    // this actually gets us 64MHz peripheral bus clock
    let stm32_config: embassy_stm32::Config = Default::default();
    let p = embassy_stm32::init(stm32_config);
    
    // high priority executor handles kicking system
    // High-priority executor: I2C1, priority level 6
    // TODO CHECK THIS IS THE HIGHEST PRIORITY
    interrupt::InterruptExt::set_priority(embassy_stm32::interrupt::TIM2, embassy_stm32::interrupt::Priority::P6);
    // let high_pri_spawner = EXECUTOR_HIGH.start(Interrupt::TIM2);

    //////////////////////////////////
    //  COMMUNICATIONS TASKS SETUP  //
    //////////////////////////////////

    let mut coms_uart_config = Config::default();
    coms_uart_config.baudrate = 115_200; // 2 Mbaud
    coms_uart_config.parity = Parity::ParityNone;
    coms_uart_config.stop_bits = StopBits::STOP1;

    let coms_usart = Uart::new(
        p.USART6,
        p.PC7, // rx
        p.PC6, // tx
        Irqs,
        p.DMA1_CH1,
        p.DMA1_CH2,
        coms_uart_config,
    ).unwrap();

<<<<<<< HEAD
    COMS_IDLE_BUFFERED_UART.init();

=======
    lt.lock_test();

    COMS_IDLE_BUFFERED_UART.init().await;

>>>>>>> 2b2d17e0
    let (coms_uart_tx, coms_uart_rx) = Uart::split(coms_usart);

    // MIGHT should put queues in mix prio, this could elicit the bug
    // Low priority executor: runs in thread mode, using WFE/SEV
    let executor = EXECUTOR_LOW.init(Executor::new());
    executor.run(|spawner| {
<<<<<<< HEAD
        unwrap!(spawner.spawn(handle_btn_press(p.PC13, p.EXTI13, p.PB0, p.PE1, p.PB14, &COMS_IDLE_BUFFERED_UART)));
        unwrap!(spawner.spawn(rx_task(COMS_IDLE_BUFFERED_UART.get_uart_read_queue())));
        unwrap!(spawner.spawn(tx_task(COMS_IDLE_BUFFERED_UART.get_uart_write_queue())));
        spawner.spawn(idle_buffered_uart_read_task!(coms, coms_uart_rx)).unwrap();
        spawner.spawn(idle_buffered_uart_write_task!(coms, coms_uart_tx)).unwrap();
=======
        // unwrap!(spawner.spawn(handle_btn_press(p.PC13, p.EXTI13, p.PB0, p.PE1, p.PB14, &COMS_IDLE_BUFFERED_UART)));
        // unwrap!(spawner.spawn(rx_task(COMS_IDLE_BUFFERED_UART.get_uart_read_queue())));
        // unwrap!(spawner.spawn(tx_task(COMS_IDLE_BUFFERED_UART.get_uart_write_queue())));
        // spawner.spawn(idle_buffered_uart_read_task!(coms, coms_uart_rx)).unwrap();
        // spawner.spawn(idle_buffered_uart_write_task!(coms, coms_uart_tx)).unwrap();
>>>>>>> 2b2d17e0
    });
}<|MERGE_RESOLUTION|>--- conflicted
+++ resolved
@@ -17,11 +17,7 @@
 
 use static_cell::StaticCell;
 
-<<<<<<< HEAD
-use ateam_lib_stm32::{idle_buffered_uart_read_task, idle_buffered_uart_write_task, static_idle_buffered_uart, uart::queue::{IdleBufferedUart, UartReadQueue, UartWriteQueue}};
-=======
 use ateam_lib_stm32::{idle_buffered_uart_read_task, idle_buffered_uart_write_task, queue::Queue, static_idle_buffered_uart, uart::queue::{IdleBufferedUart, IdleBufferedUartTaskSyncMutex, UartReadQueue, UartWriteQueue}};
->>>>>>> 2b2d17e0
 
 type LedGreenPin = PB0;
 type LedYellowPin = PE1;
@@ -34,9 +30,6 @@
 const MAX_TX_PACKET_SIZE: usize = 64;
 const TX_BUF_DEPTH: usize = 5;
 
-<<<<<<< HEAD
-static_idle_buffered_uart!(coms, MAX_RX_PACKET_SIZE, RX_BUF_DEPTH, MAX_TX_PACKET_SIZE, TX_BUF_DEPTH, #[link_section = ".axisram.buffers"]);
-=======
 // static_idle_buffered_uart!(coms, MAX_RX_PACKET_SIZE, RX_BUF_DEPTH, MAX_TX_PACKET_SIZE, TX_BUF_DEPTH, #[link_section = ".axisram.buffers"]);
 
 static COMS_TASK_RX_QUEUE: Queue<MAX_RX_PACKET_SIZE, RX_BUF_DEPTH> = Queue::new();
@@ -65,7 +58,6 @@
 }
 
 static lt: LockTest = LockTest::new();
->>>>>>> 2b2d17e0
 
 static BAUD_RATE: AtomicU32 = AtomicU32::new(115200);
 
@@ -224,33 +216,20 @@
         coms_uart_config,
     ).unwrap();
 
-<<<<<<< HEAD
-    COMS_IDLE_BUFFERED_UART.init();
-
-=======
     lt.lock_test();
 
     COMS_IDLE_BUFFERED_UART.init().await;
 
->>>>>>> 2b2d17e0
     let (coms_uart_tx, coms_uart_rx) = Uart::split(coms_usart);
 
     // MIGHT should put queues in mix prio, this could elicit the bug
     // Low priority executor: runs in thread mode, using WFE/SEV
     let executor = EXECUTOR_LOW.init(Executor::new());
     executor.run(|spawner| {
-<<<<<<< HEAD
-        unwrap!(spawner.spawn(handle_btn_press(p.PC13, p.EXTI13, p.PB0, p.PE1, p.PB14, &COMS_IDLE_BUFFERED_UART)));
-        unwrap!(spawner.spawn(rx_task(COMS_IDLE_BUFFERED_UART.get_uart_read_queue())));
-        unwrap!(spawner.spawn(tx_task(COMS_IDLE_BUFFERED_UART.get_uart_write_queue())));
-        spawner.spawn(idle_buffered_uart_read_task!(coms, coms_uart_rx)).unwrap();
-        spawner.spawn(idle_buffered_uart_write_task!(coms, coms_uart_tx)).unwrap();
-=======
         // unwrap!(spawner.spawn(handle_btn_press(p.PC13, p.EXTI13, p.PB0, p.PE1, p.PB14, &COMS_IDLE_BUFFERED_UART)));
         // unwrap!(spawner.spawn(rx_task(COMS_IDLE_BUFFERED_UART.get_uart_read_queue())));
         // unwrap!(spawner.spawn(tx_task(COMS_IDLE_BUFFERED_UART.get_uart_write_queue())));
         // spawner.spawn(idle_buffered_uart_read_task!(coms, coms_uart_rx)).unwrap();
         // spawner.spawn(idle_buffered_uart_write_task!(coms, coms_uart_tx)).unwrap();
->>>>>>> 2b2d17e0
     });
 }