use ateam_common_packets::bindings::{
    ParameterCommandCode::*,
    ParameterName,
    ParameterDataFormat::{PID_LIMITED_INTEGRAL_F32, VEC3_F32, VEC4_F32},
    ParameterName::{VEL_PID_X, RC_BODY_VEL_LIMIT, RC_BODY_ACC_LIMIT, VEL_PID_Y, ANGULAR_VEL_PID_Z, VEL_CGKF_ENCODER_NOISE, VEL_CGKF_PROCESS_NOISE, VEL_CGKF_GYRO_NOISE, VEL_CGFK_INITIAL_COVARIANCE, VEL_CGKF_K_MATRIX, RC_WHEEL_ACC_LIMIT}};
<<<<<<< HEAD
=======
use embassy_stm32::pac::adc::vals::Exten;
>>>>>>> b74b46ce
use nalgebra::{SVector, Vector3, Vector4, Vector5};
use crate::parameter_interface::ParameterInterface;

use super::constant_gain_kalman_filter::CgKalmanFilter;
use super::pid::PidController;
use super::robot_model::RobotModel;

use super::params::body_vel_filter_params::{
    KF_NUM_STATES, KF_NUM_CONTROL_INPUTS, KF_NUM_OBSERVATIONS, 
    STATE_TRANSITION, CONTROL_INPUT, OBSERVATION_MODEL, PROCESS_COV, INIT_ESTIMATE_COV, KALMAN_GAIN,
};

use super::params::body_vel_pid_params::{
    PID_GAIN,
    BODY_VEL_LIM, BODY_ACC_LIM, BODY_DEACC_LIM, WHEEL_ACC_LIM
};

use ateam_common_packets::bindings::{
    ExtendedTelemetry,
    ParameterCommand
};

// TODO find some general numeric type trait(s) for D
// Clamp the vector, but keep the direction consistent.
pub fn clamp_vector_keep_dir<const D: usize>(vec: &SVector<f32, D>, limits_abs: &SVector<f32, D>) -> SVector<f32, D> {
    // Applies the clamping in a sign-less way by getting the scale of the vector compared to absolute value clamp region.
    let scales: SVector<f32, D> = vec.abs().component_div(limits_abs);
    // To maintain direction, do a scalar divison of the max of the scales. Limit to make sure to only scale down.
    vec / f32::max(1.0, scales.max())
}

pub struct BodyVelocityController<'a> {
    loop_dt_s: f32,
    robot_model: RobotModel,
    body_vel_filter: CgKalmanFilter<'a, 3, 4, 5>,
    body_vel_controller: PidController<3>,
    body_velocity_limit: Vector3<f32>,
    body_acceleration_limit: Vector3<f32>,
    body_deceleration_limit: Vector3<f32>,
    wheel_acceleration_limits: Vector4<f32>,
    prev_output: Vector3<f32>,
    cmd_wheel_velocities: Vector4<f32>,
    debug_telemetry: ExtendedTelemetry,
}

impl<'a> BodyVelocityController<'a> {
    pub fn new_from_global_params(loop_dt_s: f32, robot_model: RobotModel) -> BodyVelocityController<'a> {
        let body_vel_filter: CgKalmanFilter<KF_NUM_STATES, KF_NUM_CONTROL_INPUTS, KF_NUM_OBSERVATIONS> = 
            CgKalmanFilter::new(&STATE_TRANSITION, &CONTROL_INPUT, &OBSERVATION_MODEL, &PROCESS_COV, &KALMAN_GAIN, &INIT_ESTIMATE_COV);

        let body_vel_controller: PidController<KF_NUM_STATES> =
            PidController::from_gains_matrix(&PID_GAIN);

        let mut bvc = BodyVelocityController {
            loop_dt_s: loop_dt_s,
            robot_model: robot_model,
            body_vel_filter: body_vel_filter,
            body_vel_controller: body_vel_controller,
            body_velocity_limit: Vector3::zeros(),
            body_acceleration_limit: Vector3::zeros(),
            body_deceleration_limit: Vector3::zeros(),
            wheel_acceleration_limits: Vector4::zeros(),
            prev_output: Vector3::zeros(),
            cmd_wheel_velocities: Vector4::zeros(),
            debug_telemetry: Default::default(),
        };

        bvc.body_velocity_limit.copy_from(&BODY_VEL_LIM);
        bvc.body_acceleration_limit.copy_from(&BODY_ACC_LIM);
        bvc.body_deceleration_limit.copy_from(&BODY_DEACC_LIM);
        bvc.wheel_acceleration_limits.copy_from(&WHEEL_ACC_LIM);

        bvc
    }

    pub fn new(loop_dt_s: f32,
            robot_model: RobotModel,
            body_vel_filter: CgKalmanFilter<'a, 3, 4, 5>,
            pid_controller: PidController<3>,
            bv_limit: Vector3<f32>,
            ba_limit: Vector3<f32>,
            bda_limit: Vector3<f32>,
            wa_limit: Vector4<f32>
    ) -> BodyVelocityController<'a> {
        BodyVelocityController {
            loop_dt_s: loop_dt_s,
            robot_model: robot_model,
            body_vel_filter: body_vel_filter,
            body_vel_controller: pid_controller,
            body_velocity_limit: bv_limit,
            body_acceleration_limit: ba_limit,
            body_deceleration_limit: bda_limit,
            wheel_acceleration_limits: wa_limit,
            prev_output: Vector3::zeros(),
            cmd_wheel_velocities: Vector4::zeros(),
            debug_telemetry: Default::default(),
        }
    }

    pub fn control_update(&mut self, body_vel_setpoint: &Vector3<f32>, wheel_velocities: &Vector4<f32>, _wheel_torques: &Vector4<f32>, gyro_theta: f32, controls_enabled: bool) {
        // Assign telemetry data
        // TODO pass all of the gyro data up, not just theta
        self.debug_telemetry.imu_gyro[2] = gyro_theta;
        
        self.debug_telemetry.commanded_body_velocity.copy_from_slice(body_vel_setpoint.as_slice());

        let measurement: Vector5<f32> = Vector5::new(wheel_velocities[0], wheel_velocities[1], wheel_velocities[2], wheel_velocities[3], gyro_theta);

        // Update measurements process observation input into CGKF.
        self.body_vel_filter.update(&measurement);

        // Read the current body velocity state estimate from the CGKF.
        let mut body_vel_estimate = self.body_vel_filter.get_state();

        // Deadzone the velocity estimate
        if libm::fabsf(body_vel_estimate[0]) < 0.05 {
            body_vel_estimate[0] = 0.0;
        }

        if libm::fabsf(body_vel_estimate[1]) < 0.05 {
            body_vel_estimate[1] = 0.0;
        }

        if libm::fabsf(body_vel_estimate[2]) < 0.05 {
            body_vel_estimate[2] = 0.0;
        }

        self.debug_telemetry.cgkf_body_velocity_state_estimate.copy_from_slice(body_vel_estimate.as_slice());

        // Apply control policy.
        let body_vel_control_pid = self.body_vel_controller.calculate(&body_vel_setpoint, &body_vel_estimate, self.loop_dt_s);

        // Add the commanded setpoint as a feedforward component.
        let body_vel_output = body_vel_control_pid + body_vel_setpoint;
        // let body_vel_output = body_vel_setpoint;
        
        self.debug_telemetry.body_velocity_u.copy_from_slice(body_vel_output.as_slice());

        // Determine commanded body acceleration based on previous control output, and clamp and maintain the direction of acceleration.
        // NOTE: Using previous control output instead of estimate so that collision disturbances would not impact.
        let body_acc_output = (body_vel_output - self.prev_output) / self.loop_dt_s;
        // Make a copy of acceleration to swap out with decel parts.
        let mut temp_accel_decel_holder: Vector3<f32> = Vector3::zeros();
        temp_accel_decel_holder.copy_from_slice(self.body_acceleration_limit.as_slice());
        // Check if each part is decel (sign of acceleration != est velocity)
        if (body_acc_output[0] > 0.0) != (body_vel_estimate[0] > 0.0) {
            temp_accel_decel_holder[0] = self.body_deceleration_limit[0];
        }

        if (body_acc_output[1] > 0.0) != (body_vel_estimate[1] > 0.0) {
            temp_accel_decel_holder[1] = self.body_deceleration_limit[1];
        }

        if (body_acc_output[2] > 0.0) != (body_vel_estimate[2] > 0.0) {
            temp_accel_decel_holder[2] = self.body_deceleration_limit[2];
        }

        let body_acc_output_clamp = clamp_vector_keep_dir(&body_acc_output, &temp_accel_decel_holder);

        // Convert back to body velocity
        let body_vel_output_acc_clamp = self.prev_output + (body_acc_output_clamp * self.loop_dt_s);

        // Clamp and maintain direction of control body velocity.
        let body_vel_output_full_clamp = clamp_vector_keep_dir(&body_vel_output_acc_clamp, &self.body_velocity_limit);
        self.prev_output.copy_from_slice(body_vel_output_full_clamp.as_slice());
        self.debug_telemetry.clamped_commanded_body_velocity.copy_from_slice(body_vel_output_full_clamp.as_slice());

        // Transform body velocity commands into the wheel velocity domain.
        let wheel_vel_output = self.robot_model.robot_vel_to_wheel_vel(&body_vel_output_full_clamp);
        self.debug_telemetry.wheel_velocity_u.copy_from_slice(wheel_vel_output.as_slice());

        // Use control law adjusted value to predict the next cycle's state.
        self.body_vel_filter.predict(&wheel_vel_output);

        // determine commanded wheel accleration, and clamp-scale the the control input
        // TODO a linear clamp after the non-linear domain transformation is probably locally valid
        // and globally invalid. Investiage this later. If problems are suspected, disable this section
        // and lower the body acc limit (maybe something anatgonist based on 45/30 deg wheel angles?)
        // TODO cross check in the future against wheel angle plots and analysis
        //let wheel_acc_setpoint = (wheel_vel_output - self.cmd_wheel_velocities) / self.loop_dt_s;
        //let wheel_acc_setpoint_clamp = clamp_vector_keep_dir(&wheel_acc_setpoint, &WHEEL_ACC_LIM);
        //let wheel_vel_output_clamp = self.cmd_wheel_velocities + (wheel_acc_setpoint_clamp * self.loop_dt_s);
        //self.debug_telemetry.wheel_velocity_clamped_u.copy_from_slice(wheel_vel_output_clamp.as_slice());

        // Save command state.
        if controls_enabled {
            self.cmd_wheel_velocities = wheel_vel_output;
        } else {
            self.cmd_wheel_velocities = self.robot_model.robot_vel_to_wheel_vel(&body_vel_setpoint);
            self.debug_telemetry.wheel_velocity_u.copy_from_slice(wheel_vel_output.as_slice());
        }
    }

    pub fn get_wheel_velocities(&self) -> Vector4<f32> {
        self.cmd_wheel_velocities
    }

    pub fn get_control_debug_telem(&self) -> ExtendedTelemetry {
        self.debug_telemetry
    }
}

impl<'a> ParameterInterface for BodyVelocityController<'a> {
    fn processes_cmd(&self, param_cmd: &ParameterCommand) -> bool {
        return self.has_name(param_cmd.parameter_name);
    }

    fn has_name(&self, param_name: ParameterName::Type) -> bool {
        return match param_name {
            RC_BODY_VEL_LIMIT | RC_BODY_ACC_LIMIT | RC_WHEEL_ACC_LIMIT => true,
            VEL_PID_X | VEL_PID_Y | ANGULAR_VEL_PID_Z => true,
            VEL_CGKF_ENCODER_NOISE | VEL_CGKF_PROCESS_NOISE | VEL_CGKF_GYRO_NOISE | VEL_CGFK_INITIAL_COVARIANCE | VEL_CGKF_K_MATRIX => true,
            _ => false,
        }
    }


    fn apply_command(&mut self, param_cmd: &ParameterCommand) -> Result<ParameterCommand, ParameterCommand> {
        let mut reply_cmd = param_cmd.clone();

        // if we haven't been given an actionable command code, ignore the call
        if !(param_cmd.command_code == PCC_READ || param_cmd.command_code == PCC_WRITE) {
            defmt::warn!("asked to apply a command with out and actional command code");
            return Err(reply_cmd);
        }

        // if we've been asked to apply a command we don't have a key for it
        // error out
        if !self.has_name(param_cmd.parameter_name) {
            defmt::warn!("asked to apply a command with a parameter name not managed by this module");
            reply_cmd.command_code = PCC_NACK_INVALID_NAME;
            return Err(*param_cmd);
        }

        if param_cmd.command_code == PCC_READ {
            match param_cmd.parameter_name {
                VEL_PID_X => {
                    // set the type
                    reply_cmd.data_format = PID_LIMITED_INTEGRAL_F32;

                    // readback the data
                    let current_pid_gain = self.body_vel_controller.get_gain();

                    // can't slice copy b/c backing storage is column-major
                    // so a row slice isn't contiguous in backing memory and
                    // therefore you can't do a slice copy
                    unsafe {
                        reply_cmd.data.pidii_f32[0] = current_pid_gain.row(0)[0];
                        reply_cmd.data.pidii_f32[1] = current_pid_gain.row(0)[1];
                        reply_cmd.data.pidii_f32[2] = current_pid_gain.row(0)[2];
                        reply_cmd.data.pidii_f32[3] = current_pid_gain.row(0)[3];
                        reply_cmd.data.pidii_f32[4] = current_pid_gain.row(0)[4];
                    }

                    reply_cmd.command_code = PCC_ACK;
                },
                VEL_PID_Y => {
                    reply_cmd.data_format = PID_LIMITED_INTEGRAL_F32;

                    let current_pid_gain = self.body_vel_controller.get_gain();
                    unsafe {
                        reply_cmd.data.pidii_f32[0] = current_pid_gain.row(1)[0];
                        reply_cmd.data.pidii_f32[1] = current_pid_gain.row(1)[1];
                        reply_cmd.data.pidii_f32[2] = current_pid_gain.row(1)[2];
                        reply_cmd.data.pidii_f32[3] = current_pid_gain.row(1)[3];
                        reply_cmd.data.pidii_f32[4] = current_pid_gain.row(1)[4];
                    }

                    reply_cmd.command_code = PCC_ACK;
                },
                ANGULAR_VEL_PID_Z => {
                    reply_cmd.data_format = PID_LIMITED_INTEGRAL_F32;
                    
                    let current_pid_gain = self.body_vel_controller.get_gain();
                    unsafe {
                        reply_cmd.data.pidii_f32[0] = current_pid_gain.row(2)[0];
                        reply_cmd.data.pidii_f32[1] = current_pid_gain.row(2)[1];
                        reply_cmd.data.pidii_f32[2] = current_pid_gain.row(2)[2];
                        reply_cmd.data.pidii_f32[3] = current_pid_gain.row(2)[3];
                        reply_cmd.data.pidii_f32[4] = current_pid_gain.row(2)[4];
                    }

                    reply_cmd.command_code = PCC_ACK;
                },
                // VEL_CGKF_ENCODER_NOISE => {

                // },
                // VEL_CGKF_GYRO_NOISE => {
                    
                // }
                // VEL_CGKF_PROCESS_NOISE => {

                // },
                // VEL_CGFK_INITIAL_COVARIANCE => {

                // },
                // VEL_CGKF_K_MATRIX => {

                // },
                RC_BODY_VEL_LIMIT => {
                    // set the type
                    reply_cmd.data_format = VEC3_F32;
                    // read back the data
                    unsafe { reply_cmd.data.vec3_f32.copy_from_slice(self.body_velocity_limit.as_slice()); }

                    reply_cmd.command_code = PCC_ACK;
                },
                RC_BODY_ACC_LIMIT => {
                    reply_cmd.data_format = VEC3_F32;
                    unsafe { reply_cmd.data.vec3_f32.copy_from_slice(self.body_acceleration_limit.as_slice()); }
                    reply_cmd.command_code = PCC_ACK;
                },
                RC_WHEEL_ACC_LIMIT => {
                    reply_cmd.data_format = VEC4_F32;
                    unsafe { reply_cmd.data.vec4_f32.copy_from_slice(self.wheel_acceleration_limits.as_slice()); }
                    reply_cmd.command_code = PCC_ACK;
                },
                _ => {
                    defmt::debug!("unimplemented key read in RobotController");
                    reply_cmd.command_code = PCC_NACK_INVALID_NAME;
                    return Err(reply_cmd);
                }
            }
        } else if param_cmd.command_code == PCC_WRITE {
            match param_cmd.parameter_name {
                VEL_PID_X => {
                    if param_cmd.data_format == PID_LIMITED_INTEGRAL_F32 {
                        // read data into matrix, modify the matrix row, then write the whole thing back
                        let mut current_pid_gain = self.body_vel_controller.get_gain();
                        current_pid_gain.row_mut(0).copy_from_slice(unsafe { &param_cmd.data.pidii_f32 });
                        self.body_vel_controller.set_gain(current_pid_gain);

                        
                        // can't slice copy b/c backing storage is column-major
                        // so a row slice isn't contiguous in backing memory and
                        // therefore you can't do a slice copy
                        let updated_pid_gain = self.body_vel_controller.get_gain();
                        unsafe {
                            reply_cmd.data.pidii_f32[0] = updated_pid_gain.row(0)[0];
                            reply_cmd.data.pidii_f32[1] = updated_pid_gain.row(0)[1];
                            reply_cmd.data.pidii_f32[2] = updated_pid_gain.row(0)[2];
                            reply_cmd.data.pidii_f32[3] = updated_pid_gain.row(0)[3];
                            reply_cmd.data.pidii_f32[4] = updated_pid_gain.row(0)[4];
                        }

                        reply_cmd.command_code = PCC_ACK;
                    } else {
                        reply_cmd.command_code = PCC_NACK_INVALID_TYPE_FOR_NAME;
                        return Err(reply_cmd);
                    }
                },
                VEL_PID_Y => {
                    if param_cmd.data_format == PID_LIMITED_INTEGRAL_F32 {
                        let mut current_pid_gain = self.body_vel_controller.get_gain();
                        current_pid_gain.row_mut(1).copy_from_slice(unsafe { &param_cmd.data.pidii_f32 });
                        self.body_vel_controller.set_gain(current_pid_gain);

                        let updated_pid_gain = self.body_vel_controller.get_gain();
                        unsafe {
                            reply_cmd.data.pidii_f32[0] = updated_pid_gain.row(1)[0];
                            reply_cmd.data.pidii_f32[1] = updated_pid_gain.row(1)[1];
                            reply_cmd.data.pidii_f32[2] = updated_pid_gain.row(1)[2];
                            reply_cmd.data.pidii_f32[3] = updated_pid_gain.row(1)[3];
                            reply_cmd.data.pidii_f32[4] = updated_pid_gain.row(1)[4];
                        }

                        reply_cmd.command_code = PCC_ACK;
                    } else {
                        reply_cmd.command_code = PCC_NACK_INVALID_TYPE_FOR_NAME;
                        return Err(reply_cmd);
                    }
                },
                ANGULAR_VEL_PID_Z => {
                    if param_cmd.data_format == PID_LIMITED_INTEGRAL_F32 {
                        let mut current_pid_gain = self.body_vel_controller.get_gain();
                        current_pid_gain.row_mut(2).copy_from_slice(unsafe { &param_cmd.data.pidii_f32 });
                        self.body_vel_controller.set_gain(current_pid_gain);

                        let updated_pid_gain = self.body_vel_controller.get_gain();
                        unsafe {
                            reply_cmd.data.pidii_f32[0] = updated_pid_gain.row(2)[0];
                            reply_cmd.data.pidii_f32[1] = updated_pid_gain.row(2)[1];
                            reply_cmd.data.pidii_f32[2] = updated_pid_gain.row(2)[2];
                            reply_cmd.data.pidii_f32[3] = updated_pid_gain.row(2)[3];
                            reply_cmd.data.pidii_f32[4] = updated_pid_gain.row(2)[4];
                        }

                        reply_cmd.command_code = PCC_ACK;
                    } else {
                        reply_cmd.command_code = PCC_NACK_INVALID_TYPE_FOR_NAME;
                        return Err(reply_cmd);
                    }
                },
                // VEL_CGKF_ENCODER_NOISE => {

                // },
                // VEL_CGKF_GYRO_NOISE => {
                    
                // }
                // VEL_CGKF_PROCESS_NOISE => {

                // },
                // VEL_CGFK_INITIAL_COVARIANCE => {

                // },
                // VEL_CGKF_K_MATRIX => {

                // },
                RC_BODY_VEL_LIMIT => {
                    if param_cmd.data_format == VEC3_F32 {
                        // write the new data, then read it back into the reply
                        self.body_velocity_limit.as_mut_slice().copy_from_slice(unsafe { &param_cmd.data.vec3_f32 });
                        unsafe { reply_cmd.data.vec3_f32.copy_from_slice(self.body_velocity_limit.as_slice()); }
    
                        reply_cmd.command_code = PCC_ACK;
                    } else {
                        reply_cmd.command_code = PCC_NACK_INVALID_TYPE_FOR_NAME;
                        return Err(reply_cmd);
                    }
                },
                RC_BODY_ACC_LIMIT => {
                    if param_cmd.data_format == VEC3_F32 {
                        // write the new data, then read it back into the reply
                        self.body_acceleration_limit.as_mut_slice().copy_from_slice(unsafe { &param_cmd.data.vec3_f32 });
                        unsafe { reply_cmd.data.vec3_f32.copy_from_slice(self.body_acceleration_limit.as_slice()); }
    
                        reply_cmd.command_code = PCC_ACK;
                    } else {
                        reply_cmd.command_code = PCC_NACK_INVALID_TYPE_FOR_NAME;
                        return Err(reply_cmd);
                    }
                },
                RC_WHEEL_ACC_LIMIT => {
                    if param_cmd.data_format == VEC4_F32 {
                        // write the new data, then read it back into the reply
                        self.wheel_acceleration_limits.as_mut_slice().copy_from_slice(unsafe { &param_cmd.data.vec4_f32 });
                        unsafe { reply_cmd.data.vec4_f32.copy_from_slice(self.wheel_acceleration_limits.as_slice()); }
    
                        reply_cmd.command_code = PCC_ACK;
                    } else {
                        reply_cmd.command_code = PCC_NACK_INVALID_TYPE_FOR_NAME;
                        return Err(reply_cmd);
                    }
                },
                _ => {
                    defmt::debug!("unimplemented key write in RobotController");
                    reply_cmd.command_code = PCC_NACK_INVALID_NAME;
                    return Err(reply_cmd);
                }
            }
        }

        return Ok(reply_cmd);
    }
}<|MERGE_RESOLUTION|>--- conflicted
+++ resolved
@@ -3,10 +3,7 @@
     ParameterName,
     ParameterDataFormat::{PID_LIMITED_INTEGRAL_F32, VEC3_F32, VEC4_F32},
     ParameterName::{VEL_PID_X, RC_BODY_VEL_LIMIT, RC_BODY_ACC_LIMIT, VEL_PID_Y, ANGULAR_VEL_PID_Z, VEL_CGKF_ENCODER_NOISE, VEL_CGKF_PROCESS_NOISE, VEL_CGKF_GYRO_NOISE, VEL_CGFK_INITIAL_COVARIANCE, VEL_CGKF_K_MATRIX, RC_WHEEL_ACC_LIMIT}};
-<<<<<<< HEAD
-=======
 use embassy_stm32::pac::adc::vals::Exten;
->>>>>>> b74b46ce
 use nalgebra::{SVector, Vector3, Vector4, Vector5};
 use crate::parameter_interface::ParameterInterface;
 
@@ -15,7 +12,7 @@
 use super::robot_model::RobotModel;
 
 use super::params::body_vel_filter_params::{
-    KF_NUM_STATES, KF_NUM_CONTROL_INPUTS, KF_NUM_OBSERVATIONS, 
+    KF_NUM_STATES, KF_NUM_CONTROL_INPUTS, KF_NUM_OBSERVATIONS,
     STATE_TRANSITION, CONTROL_INPUT, OBSERVATION_MODEL, PROCESS_COV, INIT_ESTIMATE_COV, KALMAN_GAIN,
 };
 
@@ -54,7 +51,7 @@
 
 impl<'a> BodyVelocityController<'a> {
     pub fn new_from_global_params(loop_dt_s: f32, robot_model: RobotModel) -> BodyVelocityController<'a> {
-        let body_vel_filter: CgKalmanFilter<KF_NUM_STATES, KF_NUM_CONTROL_INPUTS, KF_NUM_OBSERVATIONS> = 
+        let body_vel_filter: CgKalmanFilter<KF_NUM_STATES, KF_NUM_CONTROL_INPUTS, KF_NUM_OBSERVATIONS> =
             CgKalmanFilter::new(&STATE_TRANSITION, &CONTROL_INPUT, &OBSERVATION_MODEL, &PROCESS_COV, &KALMAN_GAIN, &INIT_ESTIMATE_COV);
 
         let body_vel_controller: PidController<KF_NUM_STATES> =
@@ -110,7 +107,7 @@
         // Assign telemetry data
         // TODO pass all of the gyro data up, not just theta
         self.debug_telemetry.imu_gyro[2] = gyro_theta;
-        
+
         self.debug_telemetry.commanded_body_velocity.copy_from_slice(body_vel_setpoint.as_slice());
 
         let measurement: Vector5<f32> = Vector5::new(wheel_velocities[0], wheel_velocities[1], wheel_velocities[2], wheel_velocities[3], gyro_theta);
@@ -142,7 +139,7 @@
         // Add the commanded setpoint as a feedforward component.
         let body_vel_output = body_vel_control_pid + body_vel_setpoint;
         // let body_vel_output = body_vel_setpoint;
-        
+
         self.debug_telemetry.body_velocity_u.copy_from_slice(body_vel_output.as_slice());
 
         // Determine commanded body acceleration based on previous control output, and clamp and maintain the direction of acceleration.
@@ -279,7 +276,7 @@
                 },
                 ANGULAR_VEL_PID_Z => {
                     reply_cmd.data_format = PID_LIMITED_INTEGRAL_F32;
-                    
+
                     let current_pid_gain = self.body_vel_controller.get_gain();
                     unsafe {
                         reply_cmd.data.pidii_f32[0] = current_pid_gain.row(2)[0];
@@ -295,7 +292,7 @@
 
                 // },
                 // VEL_CGKF_GYRO_NOISE => {
-                    
+
                 // }
                 // VEL_CGKF_PROCESS_NOISE => {
 
@@ -339,7 +336,7 @@
                         current_pid_gain.row_mut(0).copy_from_slice(unsafe { &param_cmd.data.pidii_f32 });
                         self.body_vel_controller.set_gain(current_pid_gain);
 
-                        
+
                         // can't slice copy b/c backing storage is column-major
                         // so a row slice isn't contiguous in backing memory and
                         // therefore you can't do a slice copy
@@ -404,7 +401,7 @@
 
                 // },
                 // VEL_CGKF_GYRO_NOISE => {
-                    
+
                 // }
                 // VEL_CGKF_PROCESS_NOISE => {
 
@@ -420,7 +417,7 @@
                         // write the new data, then read it back into the reply
                         self.body_velocity_limit.as_mut_slice().copy_from_slice(unsafe { &param_cmd.data.vec3_f32 });
                         unsafe { reply_cmd.data.vec3_f32.copy_from_slice(self.body_velocity_limit.as_slice()); }
-    
+
                         reply_cmd.command_code = PCC_ACK;
                     } else {
                         reply_cmd.command_code = PCC_NACK_INVALID_TYPE_FOR_NAME;
@@ -432,7 +429,7 @@
                         // write the new data, then read it back into the reply
                         self.body_acceleration_limit.as_mut_slice().copy_from_slice(unsafe { &param_cmd.data.vec3_f32 });
                         unsafe { reply_cmd.data.vec3_f32.copy_from_slice(self.body_acceleration_limit.as_slice()); }
-    
+
                         reply_cmd.command_code = PCC_ACK;
                     } else {
                         reply_cmd.command_code = PCC_NACK_INVALID_TYPE_FOR_NAME;
@@ -444,7 +441,7 @@
                         // write the new data, then read it back into the reply
                         self.wheel_acceleration_limits.as_mut_slice().copy_from_slice(unsafe { &param_cmd.data.vec4_f32 });
                         unsafe { reply_cmd.data.vec4_f32.copy_from_slice(self.wheel_acceleration_limits.as_slice()); }
-    
+
                         reply_cmd.command_code = PCC_ACK;
                     } else {
                         reply_cmd.command_code = PCC_NACK_INVALID_TYPE_FOR_NAME;
