--- conflicted
+++ resolved
@@ -448,7 +448,6 @@
                         return Err(reply_cmd);
                     }
                 },
-<<<<<<< HEAD
                 WHEEL_PID => {
                     if param_cmd.data_format == PID_LIMITED_INTEGRAL_F32 {
                         reply_cmd.command_code = PCC_ACK;
@@ -459,8 +458,6 @@
                         return Err(reply_cmd);
                     }
                 },
-=======
->>>>>>> fa41ad8b
                 _ => {
                     defmt::debug!("unimplemented key write in RobotController");
                     reply_cmd.command_code = PCC_NACK_INVALID_NAME;
