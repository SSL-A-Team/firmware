--- conflicted
+++ resolved
@@ -167,27 +167,7 @@
         self.debug_telemetry.motor_fr.wheel_velocity = wheel_velocities[3];
         self.debug_telemetry.commanded_body_velocity.copy_from_slice(body_vel_setpoint.as_slice());
 
-        // TODO there are a few discrete time intergrals and derivatives in here
-        // these should probably be genericized/templated some how
-
-        // Build measurement vector for CGKF.
-<<<<<<< HEAD
-        let mut measurement: Vector5<f32> = Vector5::new(wheel_velocities[0], wheel_velocities[1], wheel_velocities[2], wheel_velocities[3], gyro_theta); 
-
-        // Convert encoder velocity to body velocity for comparison to IMU. 
-        let enc_body_vel = self.robot_model.wheel_vel_to_robot_vel(wheel_velocities);
-
-        // If the encoder estimate is small enough, then replace IMU value with 
-        // encoder value to reduce the jittery noise.
-        // TODO at least need to change the conditional here
-        // if abs_f32(enc_body_vel[2]) < 0.1 {
-        // if libm::fabsf(enc_body_vel[2]) < 0.1 as f32 {
-        //     defmt::warn!("remove gyro val");
-        //     measurement[4] = enc_body_vel[2]
-        // }
-=======
         let measurement: Vector5<f32> = Vector5::new(wheel_velocities[0], wheel_velocities[1], wheel_velocities[2], wheel_velocities[3], gyro_theta);
->>>>>>> 7b95c5a6
 
         // Update measurements process observation input into CGKF.
         self.body_vel_filter.update(&measurement);
