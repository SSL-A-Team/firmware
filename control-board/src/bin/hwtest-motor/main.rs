#![no_std]
#![no_main]

use ateam_common_packets::{bindings::KickRequest, bindings::BasicControl, radio::DataPacket};
use embassy_executor::InterruptExecutor;
use embassy_stm32::{
    interrupt, pac::Interrupt
};
use embassy_sync::pubsub::PubSubChannel;

use defmt_rtt as _;

use ateam_control_board::{create_control_task, create_imu_task, create_io_task, get_system_config, pins::{AccelDataPubSub, CommandsPubSub, GyroDataPubSub, KickerTelemetryPubSub, LedCommandPubSub, PowerTelemetryPubSub, TelemetryPubSub}, robot_state::SharedRobotState};

use embassy_time::Timer;
// provide embedded panic probe
use panic_probe as _;
use static_cell::ConstStaticCell;

static ROBOT_STATE: ConstStaticCell<SharedRobotState> = ConstStaticCell::new(SharedRobotState::new());

static RADIO_C2_CHANNEL: CommandsPubSub = PubSubChannel::new();
static RADIO_TELEMETRY_CHANNEL: TelemetryPubSub = PubSubChannel::new();
static GYRO_DATA_CHANNEL: GyroDataPubSub = PubSubChannel::new();
static ACCEL_DATA_CHANNEL: AccelDataPubSub = PubSubChannel::new();
static POWER_DATA_CHANNEL: PowerTelemetryPubSub = PubSubChannel::new();
static KICKER_DATA_CHANNEL: KickerTelemetryPubSub = PubSubChannel::new();
static LED_COMMAND_PUBSUB: LedCommandPubSub = PubSubChannel::new();

static RADIO_UART_QUEUE_EXECUTOR: InterruptExecutor = InterruptExecutor::new();
static UART_QUEUE_EXECUTOR: InterruptExecutor = InterruptExecutor::new();

#[allow(non_snake_case)]
#[interrupt]
unsafe fn CEC() {
    UART_QUEUE_EXECUTOR.on_interrupt();
}

#[allow(non_snake_case)]
#[interrupt]
unsafe fn CORDIC() {
    RADIO_UART_QUEUE_EXECUTOR.on_interrupt();
}

#[embassy_executor::main]
async fn main(main_spawner: embassy_executor::Spawner) {
    // init system
    let sys_config = get_system_config();
    let p = embassy_stm32::init(sys_config);

    defmt::info!("embassy HAL configured.");

    let robot_state = ROBOT_STATE.take();

    ////////////////////////
    //  setup task pools  //
    ////////////////////////

    // uart queue executor should be highest priority
    // NOTE: maybe this should be all DMA tasks? No computation tasks here
    interrupt::InterruptExt::set_priority(embassy_stm32::interrupt::CEC, embassy_stm32::interrupt::Priority::P7);
    let uart_queue_spawner = UART_QUEUE_EXECUTOR.start(Interrupt::CEC);

    //////////////////////////////////////
    //  setup inter-task coms channels  //
    //////////////////////////////////////

    // commands channel
    let control_command_subscriber = RADIO_C2_CHANNEL.subscriber().unwrap();
    let test_command_publisher = RADIO_C2_CHANNEL.publisher().unwrap();

    // telemetry channel
    let control_telemetry_publisher = RADIO_TELEMETRY_CHANNEL.publisher().unwrap();

    // imu channel
    let imu_gyro_data_publisher = GYRO_DATA_CHANNEL.publisher().unwrap();
    let control_gyro_data_subscriber = GYRO_DATA_CHANNEL.subscriber().unwrap();
    let imu_led_cmd_publisher = LED_COMMAND_PUBSUB.publisher().unwrap();

    let imu_accel_data_publisher = ACCEL_DATA_CHANNEL.publisher().unwrap();
    let control_accel_data_subscriber = ACCEL_DATA_CHANNEL.subscriber().unwrap();

    // power channel
    let control_task_power_telemetry_subscriber = POWER_DATA_CHANNEL.subscriber().unwrap();

    // kicker channel
    let control_task_kicker_telemetry_subscriber = KICKER_DATA_CHANNEL.subscriber().unwrap();

    ///////////////////
    //  start tasks  //
    ///////////////////

    create_io_task!(main_spawner,
        robot_state,
        p);

    create_imu_task!(main_spawner,
        robot_state,
        imu_gyro_data_publisher, imu_accel_data_publisher, imu_led_cmd_publisher,
        p);

    create_control_task!(main_spawner, uart_queue_spawner,
        robot_state,
        control_command_subscriber, control_telemetry_publisher,
        control_task_power_telemetry_subscriber, control_task_kicker_telemetry_subscriber,
        control_gyro_data_subscriber, control_accel_data_subscriber,
        p);


    loop {
        Timer::after_millis(10).await;

        test_command_publisher.publish(DataPacket::BasicControl(BasicControl {
<<<<<<< HEAD
            vel_x_linear: 0.0,
=======
            _bitfield_1: Default::default(),
            _bitfield_align_1: Default::default(),
            vel_x_linear: 1.0,
>>>>>>> fa41ad8b
            vel_y_linear: 0.0,
            vel_z_angular: 5.0,
            kick_vel: 0.0,
            dribbler_speed: 10.0,
            kick_request: KickRequest::KR_DISABLE,
        })).await;
    }
}<|MERGE_RESOLUTION|>--- conflicted
+++ resolved
@@ -111,13 +111,9 @@
         Timer::after_millis(10).await;
 
         test_command_publisher.publish(DataPacket::BasicControl(BasicControl {
-<<<<<<< HEAD
-            vel_x_linear: 0.0,
-=======
             _bitfield_1: Default::default(),
             _bitfield_align_1: Default::default(),
             vel_x_linear: 1.0,
->>>>>>> fa41ad8b
             vel_y_linear: 0.0,
             vel_z_angular: 5.0,
             kick_vel: 0.0,
