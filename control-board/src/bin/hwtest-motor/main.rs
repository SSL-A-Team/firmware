--- conflicted
+++ resolved
@@ -142,11 +142,7 @@
             .publish(DataPacket::BasicControl(BasicControl {
                 _bitfield_1: Default::default(),
                 _bitfield_align_1: Default::default(),
-<<<<<<< HEAD
-                vel_x_linear: 0.5,
-=======
                 vel_x_linear: vel,
->>>>>>> 7fc41d7c
                 vel_y_linear: 0.0,
                 vel_z_angular: 0.0,
                 kick_vel: 0.0,
