--- conflicted
+++ resolved
@@ -99,8 +99,8 @@
         imu_gyro_data_publisher, imu_accel_data_publisher, imu_led_cmd_publisher,
         p);
 
-    create_control_task!(main_spawner, uart_queue_spawner, 
-        robot_state, 
+    create_control_task!(main_spawner, uart_queue_spawner,
+        robot_state,
         control_command_subscriber, control_telemetry_publisher,
         control_task_power_telemetry_subscriber, control_task_kicker_telemetry_subscriber,
         control_gyro_data_subscriber, control_accel_data_subscriber,
@@ -111,7 +111,6 @@
         Timer::after_millis(100).await;
 
         test_command_publisher.publish(DataPacket::BasicControl(BasicControl {
-<<<<<<< HEAD
             _bitfield_1: Default::default(),
             _bitfield_align_1: Default::default(),
             vel_x_linear: 1.0,
@@ -120,16 +119,6 @@
             kick_vel: 0.0,
             dribbler_speed: 10.0,
             kick_request: KickRequest::KR_DISABLE,
-=======
-            vel_x_linear:0.2,
-            vel_y_linear:0.0,
-            vel_z_angular:0.0,
-            kick_vel:0.0,
-            dribbler_speed:10.0,
-            kick_request:KickRequest::KR_DISABLE,
-            _bitfield_align_1: Default::default(),
-            _bitfield_1: Default::default() 
->>>>>>> b74b46ce
         })).await;
     }
 }