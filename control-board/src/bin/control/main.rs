#![no_std]
#![no_main]

use embassy_executor::InterruptExecutor;
use embassy_stm32::{interrupt, pac::Interrupt, wdg::IndependentWatchdog};
use embassy_sync::pubsub::PubSubChannel;

use defmt_rtt as _;

use ateam_control_board::{
    create_audio_task, create_control_task, create_dotstar_task, create_imu_task, create_io_task,
    create_kicker_task, create_power_task, create_radio_task, get_system_config,
    pins::{
        AccelDataPubSub, CommandsPubSub, GyroDataPubSub, KickerTelemetryPubSub, LedCommandPubSub,
        PowerTelemetryPubSub, TelemetryPubSub,
    },
    robot_state::SharedRobotState,
};

// load credentials from correct crate
#[cfg(not(feature = "no-private-credentials"))]
use credentials::private_credentials::wifi::wifi_credentials;
#[cfg(feature = "no-private-credentials")]
use credentials::public_credentials::wifi::wifi_credentials;

use embassy_time::Timer;
// provide embedded panic probe
use panic_probe as _;
use static_cell::ConstStaticCell;

// #[panic_handler]
// fn panic(info: &core::panic::PanicInfo) -> ! {
//     defmt::error!("{}", defmt::Display2Format(info));
//     // Delay to give it a change to print
//     cortex_m::asm::delay(10_000_000);
//     cortex_m::peripheral::SCB::sys_reset();
// }

static ROBOT_STATE: ConstStaticCell<SharedRobotState> =
    ConstStaticCell::new(SharedRobotState::new());

static RADIO_C2_CHANNEL: CommandsPubSub = PubSubChannel::new();
static RADIO_TELEMETRY_CHANNEL: TelemetryPubSub = PubSubChannel::new();
static GYRO_DATA_CHANNEL: GyroDataPubSub = PubSubChannel::new();
static ACCEL_DATA_CHANNEL: AccelDataPubSub = PubSubChannel::new();
static POWER_DATA_CHANNEL: PowerTelemetryPubSub = PubSubChannel::new();
static KICKER_DATA_CHANNEL: KickerTelemetryPubSub = PubSubChannel::new();
static LED_COMMAND_PUBSUB: LedCommandPubSub = PubSubChannel::new();

static RADIO_UART_QUEUE_EXECUTOR: InterruptExecutor = InterruptExecutor::new();
static UART_QUEUE_EXECUTOR: InterruptExecutor = InterruptExecutor::new();

#[allow(non_snake_case)]
#[interrupt]
unsafe fn CEC() {
    UART_QUEUE_EXECUTOR.on_interrupt();
}

#[allow(non_snake_case)]
#[interrupt]
unsafe fn CORDIC() {
    RADIO_UART_QUEUE_EXECUTOR.on_interrupt();
}

#[embassy_executor::main]
async fn main(main_spawner: embassy_executor::Spawner) {
    // init system
    let sys_config = get_system_config();
    let p = embassy_stm32::init(sys_config);

    defmt::info!("embassy HAL configured.");

    let robot_state = ROBOT_STATE.take();

    ////////////////////////
    //  setup task pools  //
    ////////////////////////

    interrupt::InterruptExt::set_priority(
        embassy_stm32::interrupt::CORDIC,
        embassy_stm32::interrupt::Priority::P6,
    );
    let radio_uart_queue_spawner = RADIO_UART_QUEUE_EXECUTOR.start(Interrupt::CORDIC);

    // uart queue executor should be highest priority
    // NOTE: maybe this should be all DMA tasks? No computation tasks here
    interrupt::InterruptExt::set_priority(
        embassy_stm32::interrupt::CEC,
        embassy_stm32::interrupt::Priority::P7,
    );
    let uart_queue_spawner = UART_QUEUE_EXECUTOR.start(Interrupt::CEC);

    //////////////////////////////////////
    //  setup inter-task coms channels  //
    //////////////////////////////////////

    let led_command_subscriber = LED_COMMAND_PUBSUB.subscriber().unwrap();

    // commands channel
    let radio_command_publisher = RADIO_C2_CHANNEL.publisher().unwrap();
    let control_command_subscriber = RADIO_C2_CHANNEL.subscriber().unwrap();
    let kicker_command_subscriber = RADIO_C2_CHANNEL.subscriber().unwrap();

    // telemetry channel
    let control_telemetry_publisher = RADIO_TELEMETRY_CHANNEL.publisher().unwrap();
    let radio_telemetry_subscriber = RADIO_TELEMETRY_CHANNEL.subscriber().unwrap();
    let radio_led_cmd_publisher = LED_COMMAND_PUBSUB.publisher().unwrap();

    // imu channel
    let imu_gyro_data_publisher = GYRO_DATA_CHANNEL.publisher().unwrap();
    let imu_accel_data_publisher = ACCEL_DATA_CHANNEL.publisher().unwrap();
    let imu_led_cmd_publisher = LED_COMMAND_PUBSUB.publisher().unwrap();

    let control_gyro_data_subscriber = GYRO_DATA_CHANNEL.subscriber().unwrap();
    let control_accel_data_subscriber = ACCEL_DATA_CHANNEL.subscriber().unwrap();

    // power channel
    let power_board_telemetry_publisher = POWER_DATA_CHANNEL.publisher().unwrap();
    let control_task_power_telemetry_subscriber = POWER_DATA_CHANNEL.subscriber().unwrap();

    // kicker channel
    let kicker_board_telemetry_publisher = KICKER_DATA_CHANNEL.publisher().unwrap();
    let control_task_kicker_telemetry_subscriber = KICKER_DATA_CHANNEL.subscriber().unwrap();

    // power board
    let power_led_cmd_publisher = LED_COMMAND_PUBSUB.publisher().unwrap();

    ///////////////////
    //  start tasks  //
    ///////////////////

    create_io_task!(main_spawner, robot_state, p);

    create_dotstar_task!(main_spawner, led_command_subscriber, p);

    create_audio_task!(main_spawner, robot_state, p);

    create_radio_task!(
        main_spawner,
        radio_uart_queue_spawner,
        radio_uart_queue_spawner,
        robot_state,
        radio_command_publisher,
        radio_telemetry_subscriber,
        radio_led_cmd_publisher,
        wifi_credentials,
        p
    );

    create_power_task!(
        main_spawner,
        uart_queue_spawner,
        robot_state,
        power_board_telemetry_publisher,
        power_led_cmd_publisher,
        p
    );

<<<<<<< HEAD
    create_control_task!(main_spawner, uart_queue_spawner,
        robot_state,
        control_command_subscriber, control_telemetry_publisher,
        control_task_power_telemetry_subscriber, control_task_kicker_telemetry_subscriber,
        control_gyro_data_subscriber, control_accel_data_subscriber,
        p);
=======
    create_imu_task!(
        main_spawner,
        robot_state,
        imu_gyro_data_publisher,
        imu_accel_data_publisher,
        imu_led_cmd_publisher,
        p
    );

    create_control_task!(
        main_spawner,
        uart_queue_spawner,
        robot_state,
        control_command_subscriber,
        control_telemetry_publisher,
        control_task_power_telemetry_subscriber,
        control_task_kicker_telemetry_subscriber,
        control_gyro_data_subscriber,
        control_accel_data_subscriber,
        p
    );
>>>>>>> 308387e3

    create_kicker_task!(
        main_spawner,
        uart_queue_spawner,
        robot_state,
        kicker_command_subscriber,
        kicker_board_telemetry_publisher,
        p
    );

    let mut iwdg = IndependentWatchdog::new(p.IWDG1, 1_000_000);
    iwdg.unleash();

    loop {
        Timer::after_millis(100).await;
        iwdg.pet();
    }
}<|MERGE_RESOLUTION|>--- conflicted
+++ resolved
@@ -156,14 +156,6 @@
         p
     );
 
-<<<<<<< HEAD
-    create_control_task!(main_spawner, uart_queue_spawner,
-        robot_state,
-        control_command_subscriber, control_telemetry_publisher,
-        control_task_power_telemetry_subscriber, control_task_kicker_telemetry_subscriber,
-        control_gyro_data_subscriber, control_accel_data_subscriber,
-        p);
-=======
     create_imu_task!(
         main_spawner,
         robot_state,
@@ -185,7 +177,6 @@
         control_accel_data_subscriber,
         p
     );
->>>>>>> 308387e3
 
     create_kicker_task!(
         main_spawner,
