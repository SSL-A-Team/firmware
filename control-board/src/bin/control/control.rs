use ateam_common_packets::{bindings_radio::{BasicControl, BasicTelemetry}, bindings_stspin::MotorResponse_Motion_Packet};
use defmt::info;
use embassy_executor::SendSpawner;
use embassy_stm32::{
    gpio::{Level, Output, OutputOpenDrain, Pull, Speed},
    peripherals::{
        DMA1_CH0, DMA1_CH1, DMA1_CH2, DMA1_CH3, DMA1_CH4, DMA1_CH5, DMA1_CH6, DMA1_CH7,
        DMA2_CH2, DMA2_CH3,
        UART4, UART5, UART7, USART3, USART6,
    },
    usart::Uart,
};
use embassy_time::{Duration, Timer};
use ateam_control_board::{
    include_external_cpp_bin,
    queue::Buffer,
    stm32_interface::Stm32Interface,
    stspin_motor::{WheelMotor, DribblerMotor},
    uart_queue::{UartReadQueue, UartWriteQueue},
    motion::{
        robot_model::{RobotConstants, RobotModel},
        constant_gain_kalman_filter::CgKalmanFilter,
        params::{
            body_vel_filter_params,
            body_vel_pid_params,
        }, robot_controller::BodyVelocityController
    },
    BATTERY_MIN_VOLTAGE
};
use nalgebra::{Vector3, Vector4};

use embassy_sync::channel::Channel;
use embassy_sync::pubsub::{PubSubChannel, Subscriber};
use embassy_sync::blocking_mutex::raw::ThreadModeRawMutex;
use crate::pins::*;


include_external_cpp_bin! {DRIB_FW_IMG, "dribbler.bin"}
include_external_cpp_bin! {WHEEL_FW_IMG, "wheel.bin"}

// motor pinout
// FrontRight Wheel - UART5  - tx pb6,  pb12,    boot pb1,  rst pb2, DMA1 0/1
// FrontLeft Wheel  - UART7  - tx pf7,  rx pf6,  boot pg2,  rst pg3, DMA1 2/3
// BackLeft Wheel   - UART4  - tx pd1,  rx pd0,  boot pg0,  rst pg1, DMA1 4/5
// BackRight Wheel  - USART3 - tx pb10, rx pb11, boot pf4,  rst pa3, DMA1 6/7
// Dribbler         - USART6 - tx pc6,  rx pc7,  boot pc2,  rst pd7, DMA2 2/3

const MAX_TX_PACKET_SIZE: usize = 64;
const TX_BUF_DEPTH: usize = 3;
const MAX_RX_PACKET_SIZE: usize = 64;
const RX_BUF_DEPTH: usize = 20;

const TICKS_WITHOUT_PACKET_STOP: u16 = 25;

// buffers for front right
#[link_section = ".axisram.buffers"]
static mut FRONT_RIGHT_BUFFERS_TX: [Buffer<MAX_TX_PACKET_SIZE>; TX_BUF_DEPTH] =
    [Buffer::EMPTY; TX_BUF_DEPTH];
static FRONT_RIGHT_QUEUE_TX: UartWriteQueue<MotorFRUart, MotorFRDmaTx, MAX_TX_PACKET_SIZE, TX_BUF_DEPTH> =
    UartWriteQueue::new(unsafe { &mut FRONT_RIGHT_BUFFERS_TX });

#[link_section = ".axisram.buffers"]
static mut FRONT_RIGHT_BUFFERS_RX: [Buffer<MAX_RX_PACKET_SIZE>; RX_BUF_DEPTH] =
    [Buffer::EMPTY; RX_BUF_DEPTH];
static FRONT_RIGHT_QUEUE_RX: UartReadQueue<MotorFRUart, MotorFRDmaRx, MAX_RX_PACKET_SIZE, RX_BUF_DEPTH> =
    UartReadQueue::new(unsafe { &mut FRONT_RIGHT_BUFFERS_RX });

// buffers for front left
#[link_section = ".axisram.buffers"]
static mut FRONT_LEFT_BUFFERS_TX: [Buffer<MAX_TX_PACKET_SIZE>; TX_BUF_DEPTH] =
    [Buffer::EMPTY; TX_BUF_DEPTH];
static FRONT_LEFT_QUEUE_TX: UartWriteQueue<MotorFLUart, MotorFLDmaTx, MAX_TX_PACKET_SIZE, TX_BUF_DEPTH> =
    UartWriteQueue::new(unsafe { &mut FRONT_LEFT_BUFFERS_TX });

#[link_section = ".axisram.buffers"]
static mut FRONT_LEFT_BUFFERS_RX: [Buffer<MAX_RX_PACKET_SIZE>; RX_BUF_DEPTH] =
    [Buffer::EMPTY; RX_BUF_DEPTH];
static FRONT_LEFT_QUEUE_RX: UartReadQueue<MotorFLUart, MotorFLDmaRx, MAX_RX_PACKET_SIZE, RX_BUF_DEPTH> =
    UartReadQueue::new(unsafe { &mut FRONT_LEFT_BUFFERS_RX });

// buffers for back left
#[link_section = ".axisram.buffers"]
static mut BACK_LEFT_BUFFERS_TX: [Buffer<MAX_TX_PACKET_SIZE>; TX_BUF_DEPTH] =
    [Buffer::EMPTY; TX_BUF_DEPTH];
static BACK_LEFT_QUEUE_TX: UartWriteQueue<MotorBLUart, MotorBLDmaTx, MAX_TX_PACKET_SIZE, TX_BUF_DEPTH> =
    UartWriteQueue::new(unsafe { &mut BACK_LEFT_BUFFERS_TX });

#[link_section = ".axisram.buffers"]
static mut BACK_LEFT_BUFFERS_RX: [Buffer<MAX_RX_PACKET_SIZE>; RX_BUF_DEPTH] =
    [Buffer::EMPTY; RX_BUF_DEPTH];
static BACK_LEFT_QUEUE_RX: UartReadQueue<MotorBLUart, MotorBLDmaRx, MAX_RX_PACKET_SIZE, RX_BUF_DEPTH> =
    UartReadQueue::new(unsafe { &mut BACK_LEFT_BUFFERS_RX });

// buffers for back right
#[link_section = ".axisram.buffers"]
static mut BACK_RIGHT_BUFFERS_TX: [Buffer<MAX_TX_PACKET_SIZE>; TX_BUF_DEPTH] =
    [Buffer::EMPTY; TX_BUF_DEPTH];
static BACK_RIGHT_QUEUE_TX: UartWriteQueue<MotorBRUart, MotorBRDmaTx, MAX_TX_PACKET_SIZE, TX_BUF_DEPTH> =
    UartWriteQueue::new(unsafe { &mut BACK_RIGHT_BUFFERS_TX });

#[link_section = ".axisram.buffers"]
static mut BACK_RIGHT_BUFFERS_RX: [Buffer<MAX_RX_PACKET_SIZE>; RX_BUF_DEPTH] =
    [Buffer::EMPTY; RX_BUF_DEPTH];
static BACK_RIGHT_QUEUE_RX: UartReadQueue<MotorBRUart, MotorBRDmaRx, MAX_RX_PACKET_SIZE, RX_BUF_DEPTH> =
    UartReadQueue::new(unsafe { &mut BACK_RIGHT_BUFFERS_RX });

// buffers for dribbler
#[link_section = ".axisram.buffers"]
static mut DRIB_BUFFERS_TX: [Buffer<MAX_TX_PACKET_SIZE>; TX_BUF_DEPTH] =
    [Buffer::EMPTY; TX_BUF_DEPTH];
static DRIB_QUEUE_TX: UartWriteQueue<MotorDUart, MotorDDmaTx, MAX_TX_PACKET_SIZE, TX_BUF_DEPTH> =
    UartWriteQueue::new(unsafe { &mut DRIB_BUFFERS_TX });

#[link_section = ".axisram.buffers"]
static mut DRIB_BUFFERS_RX: [Buffer<MAX_RX_PACKET_SIZE>; RX_BUF_DEPTH] =
    [Buffer::EMPTY; RX_BUF_DEPTH];
static DRIB_QUEUE_RX: UartReadQueue<MotorDUart, MotorDDmaRx, MAX_RX_PACKET_SIZE, RX_BUF_DEPTH> =
    UartReadQueue::new(unsafe { &mut DRIB_BUFFERS_RX });

const WHEEL_ANGLES_DEG: Vector4<f32> = Vector4::new(30.0, 150.0, 225.0, 315.0);
const WHEEL_RADIUS_M: f32 = 0.049 / 2.0; // wheel dia 49mm
const WHEEL_DISTANCE_TO_ROBOT_CENTER_M: f32 = 0.085; // 85mm from center of wheel body to center of robot

pub struct Control<'a> {
    robot_model: RobotModel,
    robot_controller: BodyVelocityController<'a>,
    cmd_vel: Vector3<f32>,
    drib_vel: f32,
    front_right_motor: WheelMotor<
        'static,
        MotorFRUart,
        MotorFRDmaRx,
        MotorFRDmaTx,
        MAX_RX_PACKET_SIZE,
        MAX_TX_PACKET_SIZE,
        RX_BUF_DEPTH,
        TX_BUF_DEPTH,
        MotorFRBootPin,
        MotorFRResetPin,
    >,
    front_left_motor: WheelMotor<
        'static,
        MotorFLUart,
        MotorFLDmaRx,
        MotorFLDmaTx,
        MAX_RX_PACKET_SIZE,
        MAX_TX_PACKET_SIZE,
        RX_BUF_DEPTH,
        TX_BUF_DEPTH,
        MotorFLBootPin,
        MotorFLResetPin,
    >,
    back_left_motor: WheelMotor<
        'static,
        MotorBLUart,
        MotorBLDmaRx,
        MotorBLDmaTx,
        MAX_RX_PACKET_SIZE,
        MAX_TX_PACKET_SIZE,
        RX_BUF_DEPTH,
        TX_BUF_DEPTH,
        MotorBLBootPin,
        MotorBLResetPin,
    >,
    back_right_motor: WheelMotor<
        'static,
        MotorBRUart,
        MotorBRDmaRx,
        MotorBRDmaTx,
        MAX_RX_PACKET_SIZE,
        MAX_TX_PACKET_SIZE,
        RX_BUF_DEPTH,
        TX_BUF_DEPTH,
        MotorBRBootPin,
        MotorBRResetPin,
    >,
    drib_motor: DribblerMotor<
        'static,
        MotorDUart,
        MotorDDmaRx,
        MotorDDmaTx,
        MAX_RX_PACKET_SIZE,
        MAX_TX_PACKET_SIZE,
        RX_BUF_DEPTH,
        TX_BUF_DEPTH,
        MotorDBootPin,
        MotorDResetPin,
    >,
    ticks_since_packet: u16,
    gyro_sub: Subscriber<'static, ThreadModeRawMutex, f32, 2, 2, 2>,
    battery_sub: Subscriber<'static, ThreadModeRawMutex, f32, 2, 2, 2>
}

// Uart<UART5, DMA1_CH0, DMA1_CH1>

impl<'a> Control<'a> {
    pub fn new(
        spawner: &SendSpawner,
        front_right_usart: Uart<'static, MotorFRUart, MotorFRDmaTx, MotorFRDmaRx>,
        front_left_usart: Uart<'static, MotorFLUart, MotorFLDmaTx, MotorFLDmaRx>,
        back_left_usart: Uart<'static, MotorBLUart, MotorBLDmaTx, MotorBLDmaRx>,
        back_right_usart: Uart<'static, MotorBRUart, MotorBRDmaTx, MotorBRDmaRx>,
        drib_usart: Uart<'static, MotorDUart, MotorDDmaTx, MotorDDmaRx>,
        front_right_boot0_pin: MotorFRBootPin,
        front_left_boot0_pin: MotorFLBootPin,
        back_left_boot0_pin: MotorBLBootPin,
        back_right_boot0_pin: MotorBRBootPin,
        drib_boot0_pin: MotorDBootPin,
        front_right_reset_pin: MotorFRResetPin,
        front_left_reset_pin: MotorFLResetPin,
        back_left_reset_pin: MotorBLResetPin,
        back_right_reset_pin: MotorBRResetPin,
        drib_reset_pin: MotorDResetPin,
        ball_detected_thresh: f32,
        gyro_sub: Subscriber<'static, ThreadModeRawMutex, f32, 2, 2, 2>,
        battery_sub: Subscriber<'static, ThreadModeRawMutex, f32, 2, 2, 2>
    ) -> Control<'a> {
        let wheel_firmware_image = WHEEL_FW_IMG;
        let drib_firmware_image = DRIB_FW_IMG;

        let (front_right_tx, front_right_rx) = front_right_usart.split();
        let (front_left_tx, front_left_rx) = front_left_usart.split();
        let (back_left_tx, back_left_rx) = back_left_usart.split();
        let (back_right_tx, back_right_rx) = back_right_usart.split();
        let (drib_tx, drib_rx) = drib_usart.split();

        let front_right_boot0_pin = Output::new(front_right_boot0_pin, Level::Low, Speed::Medium); // boot0 not active
        let front_left_boot0_pin = Output::new(front_left_boot0_pin, Level::Low, Speed::Medium); // boot0 not active
        let back_left_boot0_pin = Output::new(back_left_boot0_pin, Level::Low, Speed::Medium); // boot0 not active
        let back_right_boot0_pin = Output::new(back_right_boot0_pin, Level::Low, Speed::Medium); // boot0 not active
        let drib_boot0_pin = Output::new(drib_boot0_pin, Level::Low, Speed::Medium); // boot0 not active

        let front_right_reset_pin =
            Output::new(front_right_reset_pin, Level::Low, Speed::Medium); // reset active
        let front_left_reset_pin =
            Output::new(front_left_reset_pin, Level::Low, Speed::Medium); // reset active
        let back_left_reset_pin =
            Output::new(back_left_reset_pin, Level::Low, Speed::Medium); // reset active
        let back_right_reset_pin =
            Output::new(back_right_reset_pin, Level::Low, Speed::Medium); // reset active
        let drib_reset_pin =
            Output::new(drib_reset_pin, Level::Low, Speed::Medium); // reset active

        spawner
            .spawn(FRONT_RIGHT_QUEUE_RX.spawn_task(front_right_rx))
            .unwrap();
        spawner
            .spawn(FRONT_RIGHT_QUEUE_TX.spawn_task(front_right_tx))
            .unwrap();
        spawner
            .spawn(FRONT_LEFT_QUEUE_RX.spawn_task(front_left_rx))
            .unwrap();
        spawner
            .spawn(FRONT_LEFT_QUEUE_TX.spawn_task(front_left_tx))
            .unwrap();
        spawner
            .spawn(BACK_LEFT_QUEUE_RX.spawn_task(back_left_rx))
            .unwrap();
        spawner                    // // // info!("{:?}", defmt::Debug2Format(&mrp.data.motion));
        // // info!("\n");
        // // // info!("vel set {:?}", mrp.data.motion.vel_setpoint + 0.);
        // info!("vel enc {:?}", mrp.data.motion.vel_enc_estimate + 0.);
        // // // info!("vel hall {:?}", mrp.data.motion.vel_hall_estimate +                    // // // info!("{:?}", defmt::Debug2Format(&mrp.data.motion));
                    // // info!("\n");
                    // // // info!("vel set {:?}", mrp.data.motion.vel_setpoint + 0.);
                    // info!("vel enc {:?}", mrp.data.motion.vel_enc_estimate + 0.);
                    // // // info!("vel hall {:?}", mrp.data.motion.vel_hall_estimate + 0.);
                    // info!("master_error {:?}", mrp.data.motion.master_error());
                    // info!("{:?}", &mrp.data.motion._bitfield_1.get(0, 32));
                    // info!("hall_power_error {:?}", mrp.data.motion.hall_power_error());
                    // info!("hall_disconnected_error {:?}", mrp.data.motion.hall_disconnected_error());
                    // info!("bldc_transition_error {:?}", mrp.data.motion.bldc_transition_error());
                    // info!("bldc_commutation_watchdog_error {:?}", mrp.data.motion.bldc_commutation_watchdog_error());
                    // info!("enc_disconnected_error {:?}", mrp.data.motion.enc_disconnected_error());
                    // info!("enc_decoding_error {:?}", mrp.data.motion.enc_decoding_error());
                    // info!("hall_enc_vel_disagreement_error {:?}", mrp.data.motion.hall_enc_vel_disagreement_error());
                    // info!("overcurrent_error {:?}", mrp.data.motion.overcurrent_error());
                    // info!("undervoltage_error {:?}", mrp.data.motion.undervoltage_error());
                    // info!("overvoltage_error {:?}", mrp.data.motion.overvoltage_error());
                    // info!("torque_limited {:?}", mrp.data.motion.torque_limited());
                    // info!("control_loop_time_error {:?}", mrp.data.motion.control_loop_time_error());
                    // info!("reset_watchdog_independent {:?}", mrp.data.motion.reset_watchdog_independent());
                    // info!("reset_watchdog_window {:?}", mrp.data.motion.reset_watchdog_window());
                    // info!("reset_low_power {:?}", mrp.data.motion.reset_low_power());
                    // info!("reset_software {:?}", mrp.data.motion.reset_software()); 0.);
        // info!("master_error {:?}", mrp.data.motion.master_error());
        // info!("{:?}", &mrp.data.motion._bitfield_1.get(0, 32));
        // info!("hall_power_error {:?}", mrp.data.motion.hall_power_error());
        // info!("hall_disconnected_error {:?}", mrp.data.motion.hall_disconnected_error());
        // info!("bldc_transition_error {:?}", mrp.data.motion.bldc_transition_error());
        // info!("bldc_commutation_watchdog_error {:?}", mrp.data.motion.bldc_commutation_watchdog_error());
        // info!("enc_disconnected_error {:?}", mrp.data.motion.enc_disconnected_error());
        // info!("enc_decoding_error {:?}", mrp.data.motion.enc_decoding_error());
        // info!("hall_enc_vel_disagreement_error {:?}", mrp.data.motion.hall_enc_vel_disagreement_error());
        // info!("overcurrent_error {:?}", mrp.data.motion.overcurrent_error());
        // info!("undervoltage_error {:?}", mrp.data.motion.undervoltage_error());
        // info!("overvoltage_error {:?}", mrp.data.motion.overvoltage_error());
        // info!("torque_limited {:?}", mrp.data.motion.torque_limited());
        // info!("control_loop_time_error {:?}", mrp.data.motion.control_loop_time_error());
        // info!("reset_watchdog_independent {:?}", mrp.data.motion.reset_watchdog_independent());
        // info!("reset_watchdog_window {:?}", mrp.data.motion.reset_watchdog_window());
        // info!("reset_low_power {:?}", mrp.data.motion.reset_low_power());
        // info!("reset_software {:?}", mrp.data.motion.reset_software());
            .spawn(BACK_LEFT_QUEUE_TX.spawn_task(back_left_tx))
            .unwrap();
        spawner
            .spawn(BACK_RIGHT_QUEUE_RX.spawn_task(back_right_rx))
            .unwrap();
        spawner
            .spawn(BACK_RIGHT_QUEUE_TX.spawn_task(back_right_tx))
            .unwrap();
        spawner
            .spawn(DRIB_QUEUE_RX.spawn_task(drib_rx))
            .unwrap();
        spawner
            .spawn(DRIB_QUEUE_TX.spawn_task(drib_tx))
            .unwrap();

        let front_right_stm32_interface = Stm32Interface::new(
            &FRONT_RIGHT_QUEUE_RX,
            &FRONT_RIGHT_QUEUE_TX,
            Some(front_right_boot0_pin),
            Some(front_right_reset_pin),
        );
        let front_right_motor = WheelMotor::new(front_right_stm32_interface, wheel_firmware_image);

        let front_left_stm32_interface = Stm32Interface::new(
            &FRONT_LEFT_QUEUE_RX,
            &FRONT_LEFT_QUEUE_TX,
            Some(front_left_boot0_pin),
            Some(front_left_reset_pin),
        );
        let front_left_motor = WheelMotor::new(front_left_stm32_interface, wheel_firmware_image);
        
        let back_left_stm32_interface = Stm32Interface::new(
            &BACK_LEFT_QUEUE_RX,
            &BACK_LEFT_QUEUE_TX,
            Some(back_left_boot0_pin),
            Some(back_left_reset_pin),
        );
        let back_left_motor = WheelMotor::new(back_left_stm32_interface, wheel_firmware_image);

        let back_right_stm32_interface = Stm32Interface::new(
            &BACK_RIGHT_QUEUE_RX,
            &BACK_RIGHT_QUEUE_TX,
            Some(back_right_boot0_pin),
            Some(back_right_reset_pin),
        );
        let back_right_motor = WheelMotor::new(back_right_stm32_interface, wheel_firmware_image);

        let drib_stm32_interface = Stm32Interface::new(
            &DRIB_QUEUE_RX,
            &DRIB_QUEUE_TX,
            Some(drib_boot0_pin),
            Some(drib_reset_pin),
        );
        let drib_motor = DribblerMotor::new(drib_stm32_interface, drib_firmware_image, ball_detected_thresh);

        let robot_model_constants: RobotConstants = RobotConstants {
            wheel_angles_rad: Vector4::new(
                WHEEL_ANGLES_DEG[0].to_radians(),
                WHEEL_ANGLES_DEG[1].to_radians(),
                WHEEL_ANGLES_DEG[2].to_radians(),
                WHEEL_ANGLES_DEG[3].to_radians(),
            ),
            wheel_radius_m: Vector4::new(
                WHEEL_RADIUS_M,
                WHEEL_RADIUS_M,
                WHEEL_RADIUS_M,
                WHEEL_RADIUS_M,
            ),
            wheel_dist_to_cent_m: Vector4::new(
                WHEEL_DISTANCE_TO_ROBOT_CENTER_M,
                WHEEL_DISTANCE_TO_ROBOT_CENTER_M,
                WHEEL_DISTANCE_TO_ROBOT_CENTER_M,
                WHEEL_DISTANCE_TO_ROBOT_CENTER_M,
            ),
        };

        let robot_model: RobotModel = RobotModel::new(robot_model_constants);

        let body_velocity_controller = BodyVelocityController::new_from_global_params(1.0 / 100.0, robot_model);

        Control {
            robot_model,
            robot_controller: body_velocity_controller,
            cmd_vel: Vector3::new(0., 0., 0.),
            drib_vel: 0.0,
            front_right_motor,
            front_left_motor,
            back_left_motor,
            back_right_motor,
            drib_motor,
            ticks_since_packet: 0,
            gyro_sub,
            battery_sub
        }
    }

    pub async fn load_firmware(&mut self) {
        let _res = embassy_futures::join::join5(
            self.front_right_motor.load_default_firmware_image(),
            self.front_left_motor.load_default_firmware_image(),
            self.back_left_motor.load_default_firmware_image(),
            self.back_right_motor.load_default_firmware_image(),
            self.drib_motor.load_default_firmware_image(),
        )
        .await;

        // defmt::info!("flashing firmware");

        // self.front_right_motor.load_default_firmware_image().await;
        // defmt::info!("FR flashed");

        // self.front_left_motor.load_default_firmware_image().await;
        // defmt::info!("FL flashed");

        // self.back_left_motor.load_default_firmware_image().await;
        // defmt::info!("BL flashed");

        // self.back_right_motor.load_default_firmware_image().await;
        // defmt::info!("BR flashed");

        // self.drib_motor.load_default_firmware_image().await;
        // defmt::info!("DRIB flashed");



        defmt::info!("flashed");

        // leave reset
        // don't pull the chip out of reset until we're ready to read packets or we'll fill the queue
        embassy_futures::join::join5(
            self.front_right_motor.leave_reset(),
            self.front_left_motor.leave_reset(),
            self.back_left_motor.leave_reset(),
            self.back_right_motor.leave_reset(),
            self.drib_motor.leave_reset(),
        )
        .await;

        self.front_right_motor.set_telemetry_enabled(true);
        self.front_left_motor.set_telemetry_enabled(true);
        self.back_left_motor.set_telemetry_enabled(true);
        self.back_right_motor.set_telemetry_enabled(true);
        self.drib_motor.set_telemetry_enabled(true);

        // need to have telem off by default and enabled later
        // theres a race condition to begin processing packets from the first part out
        // of reset and waiting for the last part to boot up
        Timer::after(Duration::from_millis(10)).await;
    }

    fn process_mc_packets(&mut self) {
        self.front_right_motor.process_packets();
        self.front_left_motor.process_packets();
        self.back_left_motor.process_packets();
        self.back_right_motor.process_packets();
        self.drib_motor.process_packets();
    }

     pub async fn tick(&mut self, latest_control: Option<BasicControl>) -> Option<BasicTelemetry> {
        self.process_mc_packets();

        self.front_right_motor.log_reset("FR");
        self.front_left_motor.log_reset("RL");
        self.back_left_motor.log_reset("BL");
        self.back_right_motor.log_reset("BR");
        self.drib_motor.log_reset("DRIB");

        if self.drib_motor.ball_detected() {
            defmt::info!("ball detected");
        }

        // let vel = 0.0005; // DC
        // let angle: f32 = core::f32::consts::PI / 4.0;
        // let cmd_vel: Vector3<f32> =
        //     Vector3::new(libm::sinf(angle) * vel, libm::cosf(angle) * vel, 0.0);
        if let Some(latest_control) = &latest_control {
            let cmd_vel = Vector3::new(
                latest_control.vel_x_linear,
                latest_control.vel_y_linear,
                latest_control.vel_z_angular,
            );
            self.cmd_vel = cmd_vel;
            self.drib_vel = latest_control.dribbler_speed;
            self.ticks_since_packet = 0;
        } else {
            self.ticks_since_packet += 1;
            if self.ticks_since_packet >= TICKS_WITHOUT_PACKET_STOP {
                self.cmd_vel = Vector3::new(0., 0., 0.);
                self.ticks_since_packet = 0;
            }
        }
        let wheel_vels = self.robot_model.robot_vel_to_wheel_vel(self.cmd_vel);

        // now we have setpoint r(t) in self.cmd_vel
        let battery_v = self.battery_sub.next_message_pure().await as f32;
        let controls_enabled = true;
        let gyro_rads = (self.gyro_sub.next_message_pure().await as f32) * 2.0 * core::f32::consts::PI / 360.0;
        let wheel_vels = if battery_v > BATTERY_MIN_VOLTAGE {
            if controls_enabled 
            {
                // TODO check order
                let wheel_vels = Vector4::new(
                    self.front_right_motor.read_rads(),
                    self.front_left_motor.read_rads(),
                    self.back_left_motor.read_rads(),
                    self.back_right_motor.read_rads()
                );
            
                // TODO read from channel or something

                self.robot_controller.control_update(&self.cmd_vel, &wheel_vels, gyro_rads);
            
                self.robot_controller.get_wheel_velocities()
            } 
            else 
            {
                self.robot_model.robot_vel_to_wheel_vel(self.cmd_vel)
            }
        }
        else
        {
            // Battery is too low, set velocity to zero
            Vector4::new(
                0.0,
                0.0,
                0.0,
                0.0)
        };

        // let c_vel = libm::sinf(angle) / 2.0;
        // let c_vel = 0.2;
        self.front_right_motor.set_setpoint(wheel_vels[0]);
        self.front_left_motor.set_setpoint(wheel_vels[1]);
        self.back_left_motor.set_setpoint(wheel_vels[2]);
        self.back_right_motor.set_setpoint(wheel_vels[3]);
        // angle += core::f32::consts::FRAC_2_PI / 200.0;
        let drib_dc = -1.0 * self.drib_vel / 1000.0;
        // defmt::info!("Drib Duty Cycle: {}", drib_dc);
        // let drib_dc = -0.1;
        self.drib_motor.set_setpoint(drib_dc);

        // let c_vel = 0.2;
        // front_right_motor.set_setpoint(c_vel);
        // front_left_motor.set_setpoint(c_vel);
        // back_left_motor.set_setpoint(c_vel);
        // back_right_motor.set_setpoint(c_vel);

        self.front_right_motor.send_motion_command();
        self.front_left_motor.send_motion_command();
        self.back_left_motor.send_motion_command();
        self.back_right_motor.send_motion_command();
        self.drib_motor.send_motion_command();

        Some(BasicTelemetry {
            sequence_number: 0,
            robot_revision_major: 0,
            robot_revision_minor: 0,
<<<<<<< HEAD
            battery_level: battery_v,
=======
            battery_level: 0.,
>>>>>>> c4aa29bf
            battery_temperature: 0.,
            _bitfield_align_1: [],
            _bitfield_1: BasicTelemetry::new_bitfield_1(
                0, 0, 0, 0, 0, 0, 0, 0, 0, 0, 0, 0, 0, 0, 0, 0, 0, 0, 0, 0, 0,
            ),
            motor_0_temperature: 0.,
            motor_1_temperature: 0.,
            motor_2_temperature: 0.,
            motor_3_temperature: 0.,
            motor_4_temperature: 0.,
            kicker_charge_level: 0.,
        })
    }
}<|MERGE_RESOLUTION|>--- conflicted
+++ resolved
@@ -558,11 +558,7 @@
             sequence_number: 0,
             robot_revision_major: 0,
             robot_revision_minor: 0,
-<<<<<<< HEAD
             battery_level: battery_v,
-=======
-            battery_level: 0.,
->>>>>>> c4aa29bf
             battery_temperature: 0.,
             _bitfield_align_1: [],
             _bitfield_1: BasicTelemetry::new_bitfield_1(
