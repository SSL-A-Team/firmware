#![no_std]
#![no_main]

use ateam_common_packets::{bindings::ParameterCommandCode, radio::{DataPacket, TelemetryPacket}};
use embassy_executor::InterruptExecutor;
use embassy_futures::select::{self, Either};
use embassy_stm32::{
    interrupt, pac::Interrupt
};
use embassy_sync::pubsub::{PubSubChannel, WaitResult};

use defmt_rtt as _;

use ateam_control_board::{create_dotstar_task, create_io_task, create_radio_task, get_system_config, pins::{CommandsPubSub, LedCommandPubSub, TelemetryPubSub}, robot_state::SharedRobotState};


// load credentials from correct crate
#[cfg(not(feature = "no-private-credentials"))]
use credentials::private_credentials::wifi::wifi_credentials;
#[cfg(feature = "no-private-credentials")]
use credentials::public_credentials::wifi::wifi_credentials;

use embassy_time::Timer;
// provide embedded panic probe
// use panic_probe as _;
use static_cell::ConstStaticCell;

#[panic_handler]
fn panic(info: &core::panic::PanicInfo) -> ! {
    defmt::error!("{}", defmt::Display2Format(info));
    // Delay to give it a change to print
    cortex_m::asm::delay(100_000_000);
    cortex_m::peripheral::SCB::sys_reset();
}

static ROBOT_STATE: ConstStaticCell<SharedRobotState> = ConstStaticCell::new(SharedRobotState::new());

static RADIO_C2_CHANNEL: CommandsPubSub = PubSubChannel::new();
static RADIO_TELEMETRY_CHANNEL: TelemetryPubSub = PubSubChannel::new();
static LED_COMMAND_PUBSUB: LedCommandPubSub = PubSubChannel::new();

static UART_QUEUE_EXECUTOR: InterruptExecutor = InterruptExecutor::new();

#[interrupt]
unsafe fn CEC() {
    UART_QUEUE_EXECUTOR.on_interrupt();
}

#[embassy_executor::main]
async fn main(main_spawner: embassy_executor::Spawner) {
    // init system
    let sys_config = get_system_config();
    let p = embassy_stm32::init(sys_config);

    defmt::info!("embassy HAL configured.");

    let robot_state = ROBOT_STATE.take();

    defmt::info!("robot state taken");

    ////////////////////////
    //  setup task pools  //
    ////////////////////////

    // uart queue executor should be highest priority
    // NOTE: maybe this should be all DMA tasks? No computation tasks here
    interrupt::InterruptExt::set_priority(embassy_stm32::interrupt::CEC, embassy_stm32::interrupt::Priority::P5);
    let uart_queue_spawner = UART_QUEUE_EXECUTOR.start(Interrupt::CEC);

    //////////////////////////////////////
    //  setup inter-task coms channels  //
    //////////////////////////////////////

    // commands channel
    let radio_command_publisher = RADIO_C2_CHANNEL.publisher().unwrap();
    let mut control_command_subscriber = RADIO_C2_CHANNEL.subscriber().unwrap();
    let radio_led_cmd_publisher = LED_COMMAND_PUBSUB.publisher().unwrap();

    // telemetry channel
    let control_telemetry_publisher = RADIO_TELEMETRY_CHANNEL.publisher().unwrap();
    let radio_telemetry_subscriber = RADIO_TELEMETRY_CHANNEL.subscriber().unwrap();

    let led_command_subscriber = LED_COMMAND_PUBSUB.subscriber().unwrap();


    ///////////////////
    //  start tasks  //
    ///////////////////
    
    defmt::info!("starting tasks");

    create_io_task!(main_spawner,
        robot_state,
        p);

    create_dotstar_task!(main_spawner,
        led_command_subscriber,
        p);

    create_radio_task!(main_spawner, uart_queue_spawner, uart_queue_spawner,
        robot_state,
        radio_command_publisher, radio_telemetry_subscriber, radio_led_cmd_publisher,
        wifi_credentials,
        p);

    defmt::info!("radio task started");

    loop {
        match select::select(control_command_subscriber.next_message(), Timer::after_millis(1000)).await {
            Either::First(gyro_data) => {
                match gyro_data {
                    WaitResult::Lagged(amnt) => {
                        defmt::warn!("receiving control packets lagged by {}", amnt);
                    }
                    WaitResult::Message(msg) => {
                        match msg {
                            DataPacket::BasicControl(_bc) => {
                                defmt::info!("got command packet");

<<<<<<< HEAD
                                let basic_telem = Default::default();
                            
=======
                                let basic_telem = BasicTelemetry {
                                    sequence_number: 0,
                                    robot_revision_major: 0,
                                    robot_revision_minor: 0,
                                    battery_percent: 0,
                                    kicker_charge_percent: 0,
                                    _bitfield_align_1: [0; 0],
                                    _bitfield_1: BasicTelemetry::new_bitfield_1(
                                        0, 0, 0, 0, 0, 0, 0, 0, 0, 0, 0, 0, 0, 0, 0, 0, 0, 0, 0, 0, 0, 0, 0, 0, 0, 0, 0, 0, 0, 0
                                    ),
                                };

>>>>>>> b74b46ce
                                let pkt_wrapped = TelemetryPacket::Basic(basic_telem);
                                control_telemetry_publisher.publish(pkt_wrapped).await;

                                defmt::info!("send basic telem resp");
                            }
                            DataPacket::ParameterCommand(pc) => {
                                defmt::info!("got parameter packet");

                                let mut param_resp = pc;
                                param_resp.command_code = ParameterCommandCode::PCC_ACK;

                                let wrapped_pkt = TelemetryPacket::ParameterCommandResponse(param_resp);
                                control_telemetry_publisher.publish(wrapped_pkt).await;

                                defmt::info!("sent param resp packet");
                            }
                        }
                    }
                }
            }
            Either::Second(_) => {
                // defmt::warn!("packet processing timed out.");
            }
        }
    }
}<|MERGE_RESOLUTION|>--- conflicted
+++ resolved
@@ -86,7 +86,7 @@
     ///////////////////
     //  start tasks  //
     ///////////////////
-    
+
     defmt::info!("starting tasks");
 
     create_io_task!(main_spawner,
@@ -117,23 +117,8 @@
                             DataPacket::BasicControl(_bc) => {
                                 defmt::info!("got command packet");
 
-<<<<<<< HEAD
                                 let basic_telem = Default::default();
-                            
-=======
-                                let basic_telem = BasicTelemetry {
-                                    sequence_number: 0,
-                                    robot_revision_major: 0,
-                                    robot_revision_minor: 0,
-                                    battery_percent: 0,
-                                    kicker_charge_percent: 0,
-                                    _bitfield_align_1: [0; 0],
-                                    _bitfield_1: BasicTelemetry::new_bitfield_1(
-                                        0, 0, 0, 0, 0, 0, 0, 0, 0, 0, 0, 0, 0, 0, 0, 0, 0, 0, 0, 0, 0, 0, 0, 0, 0, 0, 0, 0, 0, 0
-                                    ),
-                                };
 
->>>>>>> b74b46ce
                                 let pkt_wrapped = TelemetryPacket::Basic(basic_telem);
                                 control_telemetry_publisher.publish(pkt_wrapped).await;
 
