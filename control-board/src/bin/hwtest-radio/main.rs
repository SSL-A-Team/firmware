#![no_std]
#![no_main]

use ateam_common_packets::{bindings::ParameterCommandCode, radio::{DataPacket, TelemetryPacket}};
use embassy_executor::InterruptExecutor;
use embassy_futures::select::{self, Either};
use embassy_stm32::{
    interrupt, pac::Interrupt
};
use embassy_sync::pubsub::{PubSubChannel, WaitResult};

use defmt_rtt as _;

use ateam_control_board::{create_dotstar_task, create_io_task, create_radio_task, get_system_config, pins::{CommandsPubSub, LedCommandPubSub, TelemetryPubSub}, robot_state::SharedRobotState};


// load credentials from correct crate
#[cfg(not(feature = "no-private-credentials"))]
use credentials::private_credentials::wifi::wifi_credentials;
#[cfg(feature = "no-private-credentials")]
use credentials::public_credentials::wifi::wifi_credentials;

use embassy_time::Timer;
// provide embedded panic probe
// use panic_probe as _;
use static_cell::ConstStaticCell;

#[panic_handler]
fn panic(info: &core::panic::PanicInfo) -> ! {
    defmt::error!("{}", defmt::Display2Format(info));
    // Delay to give it a change to print
    cortex_m::asm::delay(100_000_000);
    cortex_m::peripheral::SCB::sys_reset();
}

static ROBOT_STATE: ConstStaticCell<SharedRobotState> = ConstStaticCell::new(SharedRobotState::new());

static RADIO_C2_CHANNEL: CommandsPubSub = PubSubChannel::new();
static RADIO_TELEMETRY_CHANNEL: TelemetryPubSub = PubSubChannel::new();
static LED_COMMAND_PUBSUB: LedCommandPubSub = PubSubChannel::new();

static UART_QUEUE_EXECUTOR: InterruptExecutor = InterruptExecutor::new();

#[interrupt]
unsafe fn CEC() {
    UART_QUEUE_EXECUTOR.on_interrupt();
}

#[embassy_executor::main]
async fn main(main_spawner: embassy_executor::Spawner) {
    // init system
    let sys_config = get_system_config();
    let p = embassy_stm32::init(sys_config);

    defmt::info!("embassy HAL configured.");

    let robot_state = ROBOT_STATE.take();

    defmt::info!("robot state taken");

    ////////////////////////
    //  setup task pools  //
    ////////////////////////

    // uart queue executor should be highest priority
    // NOTE: maybe this should be all DMA tasks? No computation tasks here
    interrupt::InterruptExt::set_priority(embassy_stm32::interrupt::CEC, embassy_stm32::interrupt::Priority::P5);
    let uart_queue_spawner = UART_QUEUE_EXECUTOR.start(Interrupt::CEC);

    //////////////////////////////////////
    //  setup inter-task coms channels  //
    //////////////////////////////////////

    // commands channel
    let radio_command_publisher = RADIO_C2_CHANNEL.publisher().unwrap();
    let mut control_command_subscriber = RADIO_C2_CHANNEL.subscriber().unwrap();
    let radio_led_cmd_publisher = LED_COMMAND_PUBSUB.publisher().unwrap();

    // telemetry channel
    let control_telemetry_publisher = RADIO_TELEMETRY_CHANNEL.publisher().unwrap();
    let radio_telemetry_subscriber = RADIO_TELEMETRY_CHANNEL.subscriber().unwrap();

    let led_command_subscriber = LED_COMMAND_PUBSUB.subscriber().unwrap();


    ///////////////////
    //  start tasks  //
    ///////////////////

    defmt::info!("starting tasks");

    create_io_task!(main_spawner,
        robot_state,
        p);

    create_dotstar_task!(main_spawner,
        led_command_subscriber,
        p);

    create_radio_task!(main_spawner, uart_queue_spawner, uart_queue_spawner,
        robot_state,
        radio_command_publisher, radio_telemetry_subscriber, radio_led_cmd_publisher,
        wifi_credentials,
        p);

    defmt::info!("radio task started");

    loop {
        match select::select(control_command_subscriber.next_message(), Timer::after_millis(1000)).await {
            Either::First(gyro_data) => {
                match gyro_data {
                    WaitResult::Lagged(amnt) => {
                        defmt::warn!("receiving control packets lagged by {}", amnt);
                    }
                    WaitResult::Message(msg) => {
                        match msg {
                            DataPacket::BasicControl(_bc) => {
                                defmt::info!("got command packet");

                                let basic_telem = Default::default();
<<<<<<< HEAD
                            
=======

>>>>>>> 3e33854f
                                let pkt_wrapped = TelemetryPacket::Basic(basic_telem);
                                control_telemetry_publisher.publish(pkt_wrapped).await;

                                defmt::info!("send basic telem resp");
                            }
                            DataPacket::ParameterCommand(pc) => {
                                defmt::info!("got parameter packet");

                                let mut param_resp = pc;
                                param_resp.command_code = ParameterCommandCode::PCC_ACK;

                                let wrapped_pkt = TelemetryPacket::ParameterCommandResponse(param_resp);
                                control_telemetry_publisher.publish(wrapped_pkt).await;

                                defmt::info!("sent param resp packet");
                            }
                        }
                    }
                }
            }
            Either::Second(_) => {
                // defmt::warn!("packet processing timed out.");
            }
        }
    }
}<|MERGE_RESOLUTION|>--- conflicted
+++ resolved
@@ -118,11 +118,6 @@
                                 defmt::info!("got command packet");
 
                                 let basic_telem = Default::default();
-<<<<<<< HEAD
-                            
-=======
-
->>>>>>> 3e33854f
                                 let pkt_wrapped = TelemetryPacket::Basic(basic_telem);
                                 control_telemetry_publisher.publish(pkt_wrapped).await;
 
