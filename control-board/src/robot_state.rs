use core::sync::atomic::{AtomicBool, AtomicU32, AtomicU8, Ordering};

pub struct SharedRobotState {
    hw_init_state_valid: AtomicBool,

    hw_robot_id: AtomicU8,
    hw_robot_team_is_blue: AtomicBool,
    hw_wifi_network_index: AtomicU8,
    hw_wifi_driver_use_flow_control: AtomicBool,
    hw_debug_mode: AtomicBool,

    radio_inop: AtomicBool,
    imu_inop: AtomicBool,
    kicker_inop: AtomicBool,
    power_inop: AtomicBool,
    wheels_inop: AtomicU8,
    dribbler_inop: AtomicBool,

    // systick is 1us which in a u64 gives an uptime of ~500000 yrs,
    // 32bit Cortex M has no AtomicU64, so we'll sync on milliseconds
    // overflow occurs in ~49.7 days
    last_packet_receive_time_ticks_ms: AtomicU32,
    radio_network_ok: AtomicBool,
    radio_bridge_ok: AtomicBool,
    radio_send_extended_telem: AtomicBool,


    battery_low: AtomicBool,
    battery_crit: AtomicBool,

    robot_tipped: AtomicBool,

    shutdown_requested: AtomicBool,

    ball_detected: AtomicBool,
    kicker_shutdown_complete: AtomicBool,
}

impl SharedRobotState {
    pub const fn new() -> SharedRobotState {
        SharedRobotState {
            hw_init_state_valid: AtomicBool::new(false),
            hw_robot_id: AtomicU8::new(0),
            hw_robot_team_is_blue: AtomicBool::new(false),
            hw_wifi_network_index: AtomicU8::new(0),
            hw_wifi_driver_use_flow_control: AtomicBool::new(true),
            hw_debug_mode: AtomicBool::new(true),
            radio_inop: AtomicBool::new(true),
            imu_inop: AtomicBool::new(true),
            kicker_inop: AtomicBool::new(true),
            power_inop: AtomicBool::new(true),
            wheels_inop: AtomicU8::new(0x0F),
            dribbler_inop: AtomicBool::new(true),
            last_packet_receive_time_ticks_ms: AtomicU32::new(0),
<<<<<<< HEAD
            radio_network_ok: AtomicBool::new(false),
            radio_bridge_ok: AtomicBool::new(false),
=======
            radio_network_ok: AtomicBool::new(false), 
            radio_bridge_ok: AtomicBool::new(false),
            radio_send_extended_telem: AtomicBool::new(false),
>>>>>>> 305142a2
            battery_low: AtomicBool::new(false),
            battery_crit: AtomicBool::new(false),
            robot_tipped: AtomicBool::new(false),
            shutdown_requested: AtomicBool::new(false),
            ball_detected: AtomicBool::new(false),
            kicker_shutdown_complete: AtomicBool::new(false),
        }
    }

    pub fn get_state(&self) -> RobotState {
        RobotState {
            hw_init_state_valid: self.hw_init_state_valid(),
            hw_robot_id: self.get_hw_robot_id(),
            hw_robot_team_is_blue: self.hw_robot_team_is_blue(),
            hw_wifi_network_index: self.hw_wifi_network_index(),
            hw_wifi_driver_use_flow_control: self.hw_wifi_driver_use_flow_control(),
            hw_debug_mode: self.hw_in_debug_mode(),

            radio_inop: self.get_radio_inop(),
            imu_inop: self.get_imu_inop(),
            kicker_inop: self.get_kicker_inop(),
            power_inop: self.get_power_inop(),
            wheels_inop: self.get_wheels_inop(),
            dribbler_inop: self.get_dribbler_inop(),

            last_packet_receive_time_ticks_ms: 0,
            radio_network_ok: self.get_radio_network_ok(),
            radio_bridge_ok: self.get_radio_bridge_ok(),
            radio_send_extended_telem: self.get_radio_send_extended_telem(),

            battery_low: self.get_battery_low(),
            battery_crit: self.get_battery_crit(),

            robot_tipped: self.robot_tipped(),

            ball_detected: self.ball_detected(),
            shutdown_requested: self.shutdown_requested(),
            kicker_shutdown_complete: self.kicker_shutdown_complete(),
        }
    }

    pub fn hw_init_state_valid(&self) -> bool {
        self.hw_init_state_valid.load(Ordering::Relaxed)
    }

    pub fn set_hw_init_state_valid(&self, hw_init_state_valid: bool) {
        self.hw_init_state_valid.store(hw_init_state_valid, Ordering::Relaxed);
    }

    pub fn get_hw_robot_id(&self) -> u8 {
        self.hw_robot_id.load(Ordering::Relaxed)
    }

    pub fn set_hw_robot_id(&self, new_hw_robot_id: u8) {
        self.hw_robot_id.store(new_hw_robot_id, Ordering::Relaxed);
    }

    pub fn hw_robot_team_is_blue(&self) -> bool {
        self.hw_robot_team_is_blue.load(Ordering::Relaxed)
    }

    pub fn set_hw_robot_team_is_blue(&self, is_blue: bool) {
        self.hw_robot_team_is_blue.store(is_blue, Ordering::Relaxed);
    }

    pub fn hw_wifi_network_index(&self) -> usize {
        self.hw_wifi_network_index.load(Ordering::Relaxed) as usize
    }

    pub fn set_hw_network_index(&self, ind: u8) {
        self.hw_wifi_network_index.store(ind, Ordering::Relaxed);
    }

<<<<<<< HEAD
=======
    pub fn hw_wifi_driver_use_flow_control(&self) -> bool {
        self.hw_wifi_driver_use_flow_control.load(Ordering::SeqCst)
    }

    pub fn set_hw_wifi_driver_use_flow_control(&self, use_flow_control: bool) {
        self.hw_wifi_driver_use_flow_control.store(use_flow_control, Ordering::SeqCst);
    }
 
>>>>>>> 305142a2
    pub fn hw_in_debug_mode(&self) -> bool {
        self.hw_debug_mode.load(Ordering::Relaxed)
    }

    pub fn set_hw_in_debug_mode(&self, in_debug_mode: bool) {
        self.hw_debug_mode.store(in_debug_mode, Ordering::Relaxed);
    }

    pub fn robot_tipped(&self) -> bool {
        self.robot_tipped.load(Ordering::Relaxed)
    }

    pub fn set_robot_tipped(&self, tipped: bool) {
        self.robot_tipped.store(tipped, Ordering::Relaxed);
    }

    pub fn get_radio_inop(&self) -> bool {
        self.radio_inop.load(Ordering::Relaxed)
    }

    pub fn set_radio_inop(&self, radio_inop: bool) {
        self.radio_inop.store(radio_inop, Ordering::Relaxed);
    }

    pub fn get_imu_inop(&self) -> bool {
        self.imu_inop.load(Ordering::Relaxed)
    }

    pub fn set_imu_inop(&self, imu_inop: bool) {
        self.imu_inop.store(imu_inop, Ordering::Relaxed);
    }

    pub fn get_wheels_inop(&self) -> u8 {
        self.wheels_inop.load(Ordering::Relaxed)
    }

    pub fn set_wheels_inop(&self, wheels_inop: u8) {
        self.wheels_inop.store(wheels_inop, Ordering::Relaxed);
    }

    pub fn get_dribbler_inop(&self) -> bool {
        self.dribbler_inop.load(Ordering::Relaxed)
    }

    pub fn set_dribbler_inop(&self, drib_inop: bool) {
        self.dribbler_inop.store(drib_inop, Ordering::Relaxed);
    }

    pub fn get_kicker_inop(&self) -> bool {
        self.kicker_inop.load(Ordering::Relaxed)
    }

    pub fn set_kicker_inop(&self, kicker_inop: bool) {
        self.kicker_inop.store(kicker_inop, Ordering::Relaxed);
    }

    pub fn get_power_inop(&self) -> bool {
        self.power_inop.load(Ordering::Relaxed)
    }

    pub fn set_power_inop(&self, power_inop: bool) {
        self.power_inop.store(power_inop, Ordering::Relaxed);
    }

    pub fn shutdown_requested(&self) -> bool {
        self.shutdown_requested.load(Ordering::Relaxed)
    }

    pub fn flag_shutdown_requested(&self) {
        self.shutdown_requested.store(true, Ordering::Relaxed);
    }

    pub fn get_battery_low(&self) -> bool {
        self.battery_low.load(Ordering::Relaxed)
    }

    pub fn set_battery_low(&self, battery_low: bool) {
        self.battery_low.store(battery_low, Ordering::Relaxed);
    }

    pub fn get_battery_crit(&self) -> bool {
        self.battery_crit.load(Ordering::Relaxed)
    }

    pub fn set_battery_crit(&self, battery_crit: bool) {
        self.battery_crit.store(battery_crit, Ordering::Relaxed);
    }

    pub fn get_radio_network_ok(&self) -> bool {
        self.radio_network_ok.load(Ordering::Relaxed)
    }

    pub fn set_radio_network_ok(&self, network_ok: bool) {
        self.radio_network_ok.store(network_ok, Ordering::Relaxed);
    }

    pub fn get_radio_bridge_ok(&self) -> bool {
        self.radio_bridge_ok.load(Ordering::Relaxed)
    }

    pub fn set_radio_bridge_ok(&self, bridge_ok: bool) {
        self.radio_bridge_ok.store(bridge_ok, Ordering::Relaxed);
    }

    pub fn get_radio_send_extended_telem(&self) -> bool {
        self.radio_send_extended_telem.load(Ordering::SeqCst)
    }

    pub fn set_radio_send_extended_telem(&self, send_extended_telem: bool) {
        self.radio_send_extended_telem.store(send_extended_telem, Ordering::SeqCst);
    }

    pub fn ball_detected(&self) -> bool {
        self.ball_detected.load(Ordering::Relaxed)
    }

    pub fn set_ball_detected(&self, ball_detected: bool) {
        self.ball_detected.store(ball_detected, Ordering::Relaxed);
    }

    pub fn kicker_shutdown_complete(&self) -> bool {
        self.kicker_shutdown_complete.load(Ordering::Relaxed)
    }

    pub fn set_kicker_shutdown_complete(&self, shutdown_complete: bool) {
        self.kicker_shutdown_complete.store(shutdown_complete, Ordering::Relaxed);
    }
}

#[derive(Clone, Copy, PartialEq, Debug)]
pub struct RobotState {
    pub hw_init_state_valid: bool,

    pub hw_robot_id: u8,
    pub hw_robot_team_is_blue: bool,
    pub hw_wifi_network_index: usize,
    pub hw_wifi_driver_use_flow_control: bool,
    pub hw_debug_mode: bool,

    pub radio_inop: bool,
    pub imu_inop: bool,
    pub kicker_inop: bool,
    pub power_inop: bool,
    pub wheels_inop: u8,
    pub dribbler_inop: bool,

    pub last_packet_receive_time_ticks_ms: u32,
    pub radio_network_ok: bool,
    pub radio_bridge_ok: bool,
    pub radio_send_extended_telem: bool,

    pub battery_low: bool,
    pub battery_crit: bool,

    pub robot_tipped: bool,

    pub ball_detected: bool,
    pub shutdown_requested: bool,
    pub kicker_shutdown_complete: bool,
}<|MERGE_RESOLUTION|>--- conflicted
+++ resolved
@@ -52,14 +52,9 @@
             wheels_inop: AtomicU8::new(0x0F),
             dribbler_inop: AtomicBool::new(true),
             last_packet_receive_time_ticks_ms: AtomicU32::new(0),
-<<<<<<< HEAD
-            radio_network_ok: AtomicBool::new(false),
-            radio_bridge_ok: AtomicBool::new(false),
-=======
             radio_network_ok: AtomicBool::new(false), 
             radio_bridge_ok: AtomicBool::new(false),
             radio_send_extended_telem: AtomicBool::new(false),
->>>>>>> 305142a2
             battery_low: AtomicBool::new(false),
             battery_crit: AtomicBool::new(false),
             robot_tipped: AtomicBool::new(false),
@@ -133,8 +128,6 @@
         self.hw_wifi_network_index.store(ind, Ordering::Relaxed);
     }
 
-<<<<<<< HEAD
-=======
     pub fn hw_wifi_driver_use_flow_control(&self) -> bool {
         self.hw_wifi_driver_use_flow_control.load(Ordering::SeqCst)
     }
@@ -143,7 +136,6 @@
         self.hw_wifi_driver_use_flow_control.store(use_flow_control, Ordering::SeqCst);
     }
  
->>>>>>> 305142a2
     pub fn hw_in_debug_mode(&self) -> bool {
         self.hw_debug_mode.load(Ordering::Relaxed)
     }
