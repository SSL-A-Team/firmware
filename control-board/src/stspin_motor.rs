use core::{mem::MaybeUninit, f32::consts::PI};

use ateam_lib_stm32::{drivers::boot::stm32_interface::Stm32Interface, uart::queue::{IdleBufferedUart, UartReadQueue, UartWriteQueue}};
use defmt::*;
use embassy_stm32::{
    gpio::{Pin, Pull},
    usart::Parity,
};
use embassy_time::{with_timeout, Duration, Timer};
use nalgebra::Vector3;

use ateam_common_packets::bindings::{
<<<<<<< HEAD
    MotionCommandType::{self, OPEN_LOOP}, MotorCommandPacket, MotorCommandType::{MCP_MOTION, MCP_PARAMS}, MotorResponse, MotorResponseType::{MRP_MOTION, MRP_PARAMS}, MotorTelemetry, ParameterMotorResponse
=======
    MotionCommandType::{self, OPEN_LOOP}, MotorCommandPacket, MotorCommandType::MCP_MOTION, MotorResponse, MotorResponseType::{MRP_MOTION, MRP_PARAMS}, MotorTelemetry, ParameterMotorResponse
>>>>>>> b74b46ce
};
use crate::image_hash;

pub struct WheelMotor<
    'a,
    const LEN_RX: usize,
    const LEN_TX: usize,
    const DEPTH_RX: usize,
    const DEPTH_TX: usize,
> {
    stm32_uart_interface: Stm32Interface<
        'a,
        LEN_RX,
        LEN_TX,
        DEPTH_RX,
        DEPTH_TX,
    >,
    firmware_image: &'a [u8],

    current_state: MotorTelemetry,
    current_params_state: ParameterMotorResponse,

    version_major: u8,
    version_minor: u8,
    version_patch: u16,
    vel_pid_constants: Vector3<f32>,
    vel_pid_i_max: f32,
    torque_pid_constants: Vector3<f32>,
    torque_pid_i_max: f32,
    torque_limit: f32,

    setpoint: f32,
    motion_type: MotionCommandType::Type,
    reset_flagged: bool,
    telemetry_enabled: bool,
}

impl<
        'a,
        const LEN_RX: usize,
        const LEN_TX: usize,
        const DEPTH_RX: usize,
        const DEPTH_TX: usize,
    > WheelMotor<'a, LEN_RX, LEN_TX, DEPTH_RX, DEPTH_TX>
{
    pub fn new(
        stm32_interface: Stm32Interface<
            'a,
            LEN_RX,
            LEN_TX,
            DEPTH_RX,
            DEPTH_TX,
        >,
        firmware_image: &'a [u8],
    ) -> WheelMotor<'a, LEN_RX, LEN_TX, DEPTH_RX, DEPTH_TX>
    {
<<<<<<< HEAD
        let start_state: MotorTelemetry =
            { unsafe { MaybeUninit::zeroed().assume_init() } };

        let start_params_state: ParameterMotorResponse =
            { unsafe { MaybeUninit::zeroed().assume_init() } };
=======
        let start_state: MotorTelemetry = Default::default();
        let start_params_state: ParameterMotorResponse = Default::default();
>>>>>>> b74b46ce

        WheelMotor {
            stm32_uart_interface: stm32_interface,
            firmware_image,

            version_major: 0,
            version_minor: 0,
            version_patch: 0,
            current_state: start_state,
            current_params_state: start_params_state,
            vel_pid_constants: Vector3::new(0.0, 0.0, 0.0),
            vel_pid_i_max: 0.0,
            torque_pid_constants: Vector3::new(0.0, 0.0, 0.0),
            torque_pid_i_max: 0.0,
            torque_limit: 0.0,

            setpoint: 0.0,
            motion_type: OPEN_LOOP,
            reset_flagged: false,
            telemetry_enabled: false,
        }
    }

    pub fn new_from_pins(
        uart: &'a IdleBufferedUart<LEN_RX, DEPTH_RX, LEN_TX, DEPTH_TX>,
        read_queue: &'a UartReadQueue<LEN_RX, DEPTH_RX>,
        write_queue: &'a UartWriteQueue<LEN_TX, DEPTH_TX>,
        boot0_pin: impl Pin,
        reset_pin: impl Pin,
        firmware_image: &'a [u8],
    ) -> WheelMotor<'a, LEN_RX, LEN_TX, DEPTH_RX, DEPTH_TX>
    {
        // Need a Pull None to allow for STSPIN watchdog usage.
        let stm32_interface = Stm32Interface::new_from_pins(uart, read_queue, write_queue, boot0_pin, reset_pin, Pull::None, true);

<<<<<<< HEAD
        let start_state: MotorTelemetry =
            { unsafe { MaybeUninit::zeroed().assume_init() } };

        let start_params_state: ParameterMotorResponse =
            { unsafe { MaybeUninit::zeroed().assume_init() } };
=======
        let start_state: MotorTelemetry = Default::default();
        let start_params_state: ParameterMotorResponse = Default::default();
>>>>>>> b74b46ce

        WheelMotor {
            stm32_uart_interface: stm32_interface,
            firmware_image,

            version_major: 0,
            version_minor: 0,
            version_patch: 0,
            current_state: start_state,
            current_params_state: start_params_state,
            vel_pid_constants: Vector3::new(0.0, 0.0, 0.0),
            vel_pid_i_max: 0.0,
            torque_pid_constants: Vector3::new(0.0, 0.0, 0.0),
            torque_pid_i_max: 0.0,
            torque_limit: 0.0,

            setpoint: 0.0,
            motion_type: OPEN_LOOP,
            reset_flagged: false,
            telemetry_enabled: false,
        }
    }

    pub async fn reset(&mut self) {
        self.stm32_uart_interface.hard_reset().await;
    }

    pub async fn enter_reset(&mut self) {
        self.stm32_uart_interface.enter_reset().await;
    }

    pub async fn leave_reset(&mut self) {
        self.stm32_uart_interface.leave_reset().await;
    }

    pub async fn check_wheel_needs_flash(&mut self) -> bool {
        let mut wheel_needs_flash = true;
        let wheel_img_hash_ctrl: [u8; 16] = image_hash::get_wheel_img_hash();
        defmt::debug!("Wheel Image Hash from Control Board - {:x}", wheel_img_hash_ctrl);

        defmt::trace!("Drive Motor - Update UART config 2 MHz");
        self.stm32_uart_interface.update_uart_config(2_000_000, Parity::ParityEven).await;
        Timer::after(Duration::from_millis(1)).await;

        let wheel_img_hash_future = async {
            loop {
                defmt::trace!("Drive Motor - sending parameter command packet");
                self.send_params_command();

                Timer::after(Duration::from_millis(10)).await;

                defmt::debug!("Drive Motor - Checking for parameter response");
                // Parse incoming packets
                self.process_packets();
                // Check if curret_params_state has updated
                if self.current_params_state.wheel_img_hash != [0; 4] {
                    let wheel_img_hash_motr = self.current_params_state.wheel_img_hash;
                    defmt::debug!("Drive Motor - Received parameter response");
                    defmt::trace!("Wheel Image Hash from Motor - {:x}", wheel_img_hash_motr);
                    return wheel_img_hash_motr
                };
            }
        };
        let wheel_response_timeout = Duration::from_millis(100);
    
        defmt::trace!("Drive Motor - waiting for parameter response packet");
        match with_timeout(wheel_response_timeout, wheel_img_hash_future).await {
            Ok(wheel_img_hash_motr) => {
                if wheel_img_hash_motr == wheel_img_hash_ctrl[..4] {
                    wheel_needs_flash = false;
                }
            },
            Err(_) => {
                defmt::debug!("Drive Motor - No parameter response, motor controller needs flashing");
                wheel_needs_flash = true;
            },
        }
        return wheel_needs_flash;
    }

    pub async fn load_firmware_image(&mut self, fw_image_bytes: &[u8]) -> Result<(), ()> {
        let controller_needs_flash: bool = self.check_wheel_needs_flash().await;
        defmt::debug!("Motor Controller Needs Flash - {:?}", controller_needs_flash);

        let res;
        if controller_needs_flash {
            defmt::trace!("UART config updated");
            res = self.stm32_uart_interface.load_firmware_image(fw_image_bytes).await;
        } else {
            defmt::info!("Wheel image is up to date, skipping flash");
            res = Ok(());
        }

        // let res = self.stm32_uart_interface.load_firmware_image(fw_image_bytes).await;

        // this is safe because load firmware image call will reset the target device
        // it will begin issueing telemetry updates
        // these are the only packets it sends so any blocked process should get the data it now needs
        defmt::debug!("Drive Motor - Update config");
        self.stm32_uart_interface.update_uart_config(2_000_000, Parity::ParityEven).await;
        Timer::after(Duration::from_millis(1)).await;

        return res;
    }

    pub async fn load_default_firmware_image(&mut self) -> Result<(), ()> {
        return self.load_firmware_image(self.firmware_image).await;
    }

    pub fn process_packets(&mut self) {
        while let Ok(res) = self.stm32_uart_interface.try_read_data() {
            let buf = res.data();

            if buf.len() != core::mem::size_of::<MotorResponse>() {
                defmt::warn!("Drive Motor - Got invalid packet of len {:?} (expected {:?}) data: {:?}", buf.len(), core::mem::size_of::<MotorResponse>(), buf);
                continue;
            }

            // reinterpreting/initializing packed ffi structs is nearly entirely unsafe
            unsafe {
                // zero initialize a local response packet
<<<<<<< HEAD
                let mut mrp: MotorResponse = { MaybeUninit::zeroed().assume_init() };

                // copy receieved uart bytes into packet
                let state = &mut mrp as *mut _ as *mut u8;
                for i in 0..core::mem::size_of::<MotorResponse>() {
=======
                let mut mrp: MotorResponse = Default::default();

                // copy receieved uart bytes into packet
                let state = &mut mrp as *mut _ as *mut u8;
                for i in 0..core::mem::size_of::<MotorTelemetry>() {
>>>>>>> b74b46ce
                    *state.offset(i as isize) = buf[i];
                }


                // TODO probably do some checksum stuff eventually

                // decode union type, and reinterpret subtype
                if mrp.type_ == MRP_MOTION {
                    self.current_state = mrp.data.motion;
                    // // // info!("{:?}", defmt::Debug2Format(&mrp.data.motion));
                    // // info!("\n");
                    // // // info!("vel set {:?}", mrp.data.motion.vel_setpoint + 0.);
                    // info!("vel enc {:?}", mrp.data.motion.vel_enc_estimate + 0.);
                    // // // info!("vel hall {:?}", mrp.data.motion.vel_hall_estimate + 0.);
                    if mrp.data.motion.master_error() != 0 {
                        error!("Drive Motor - Error: {:?}", &mrp.data.motion._bitfield_1.get(0, 32));
                    }
                    // info!("hall_power_error {:?}", mrp.data.motion.hall_power_error());
                    // info!("hall_disconnected_error {:?}", mrp.data.motion.hall_disconnected_error());
                    // info!("bldc_transition_error {:?}", mrp.data.motion.bldc_transition_error());
                    // info!("bldc_commutation_watchdog_error {:?}", mrp.data.motion.bldc_commutation_watchdog_error());
                    // info!("enc_disconnected_error {:?}", mrp.data.motion.enc_disconnected_error());
                    // info!("enc_decoding_error {:?}", mrp.data.motion.enc_decoding_error());
                    // info!("hall_enc_vel_disagreement_error {:?}", mrp.data.motion.hall_enc_vel_disagreement_error());
                    // info!("overcurrent_error {:?}", mrp.data.motion.overcurrent_error());
                    // info!("undervoltage_error {:?}", mrp.data.motion.undervoltage_error());
                    // info!("overvoltage_error {:?}", mrp.data.motion.overvoltage_error());
                    // info!("torque_limited {:?}", mrp.data.motion.torque_limited());
                    // info!("control_loop_time_error {:?}", mrp.data.motion.control_loop_time_error());
                    // info!("reset_watchdog_independent {:?}", mrp.data.motion.reset_watchdog_independent());
                    // info!("reset_watchdog_window {:?}", mrp.data.motion.reset_watchdog_window());
                    // info!("reset_low_power {:?}", mrp.data.motion.reset_low_power());
                    // info!("reset_software {:?}", mrp.data.motion.reset_software());
                } else if mrp.type_ == MRP_PARAMS {
                    trace!("Received parameter response packet");
                    debug!("Parameter response data: {:?}", buf);
                    self.current_params_state = mrp.data.params;
                }
            }
        }
    }

    pub fn log_reset(&self, motor_id: &str) {
        if self.current_state.reset_watchdog_independent() != 0 {
            defmt::warn!("Drive Motor {} Reset: Watchdog Independent", motor_id);
        }
        if self.current_state.reset_watchdog_window() != 0 {
            defmt::warn!("Drive Motor {} Reset: Watchdog Window", motor_id);
        }
        if self.current_state.reset_low_power() != 0 {
            defmt::warn!("Drive Motor {} Reset: Low Power", motor_id);
        }
        if self.current_state.reset_software() != 0 {
            defmt::warn!("Drive Motor {} Reset: Software", motor_id);
        }
        if self.current_state.reset_pin() != 0 {
            defmt::warn!("Drive Motor {} Reset: Pin", motor_id);
        }
    }

    pub fn send_params_command(&mut self) {
        unsafe {
            let mut cmd: MotorCommandPacket = { MaybeUninit::zeroed().assume_init() };

            cmd.type_ = MCP_PARAMS;
            cmd.crc32 = 0;

            // TODO figure out what to set here
            // Update a param like this
            // cmd.data.params.set_update_timestamp(1);
            // cmd.data.params.timestamp = 0x0;

            let struct_bytes = core::slice::from_raw_parts(
                (&cmd as *const MotorCommandPacket) as *const u8,
                core::mem::size_of::<MotorCommandPacket>(),
            );

            self.stm32_uart_interface.send_or_discard_data(struct_bytes);
        }
    }

    pub fn send_motion_command(&mut self) {
        unsafe {
            let mut cmd: MotorCommandPacket = { MaybeUninit::zeroed().assume_init() };

            cmd.type_ = MCP_MOTION;
            cmd.crc32 = 0;
            cmd.data.motion.set_reset(self.reset_flagged as u32);
            cmd.data.motion.set_enable_telemetry(self.telemetry_enabled as u32);
            cmd.data.motion.motion_control_type = self.motion_type;
            cmd.data.motion.setpoint = self.setpoint;
            //info!("setpoint: {:?}", cmd.data.motion.setpoint);

            let struct_bytes = core::slice::from_raw_parts(
                (&cmd as *const MotorCommandPacket) as *const u8,
                core::mem::size_of::<MotorCommandPacket>(),
            );

            self.stm32_uart_interface.send_or_discard_data(struct_bytes);
        }

        self.reset_flagged = false;
    }

    pub fn get_latest_state(&self) -> MotorTelemetry {
        self.current_state
    }

    pub fn set_motion_type(&mut self, motion_type: MotionCommandType::Type) {
        self.motion_type = motion_type;
    }

    pub fn set_setpoint(&mut self, setpoint: f32) {
        self.setpoint = setpoint;
    }

    pub fn flag_reset(&mut self) {
        self.reset_flagged = true;
    }

    pub fn set_telemetry_enabled(&mut self, telemetry_enabled: bool) {
        self.telemetry_enabled = telemetry_enabled;
    }

    pub fn read_is_error(&self) -> bool {
        return self.current_state.master_error() != 0;
    }

    pub fn check_hall_error(&self) -> bool {
        return self.current_state.hall_power_error() != 0 || self.current_state.hall_disconnected_error() != 0 || self.current_state.hall_enc_vel_disagreement_error() != 0;
    }

    pub fn read_current(&self) -> f32 {
        return self.current_state.current_estimate;
    }

    pub fn read_encoder_delta(&self) -> i32 {
        return self.current_state.encoder_delta;
    }

    pub fn read_rads(&self) -> f32 {
        return self.current_state.vel_enc_estimate;
    }

    pub fn read_rpm(&self) -> f32 {
        return self.current_state.vel_enc_estimate * 60.0 / (2.0 * PI);
    }

    pub fn read_vel_setpoint(&self) -> f32 {
        return self.current_state.vel_setpoint;
    }

    pub fn read_vel_computed_setpoint(&self) -> f32 {
        return self.current_state.vel_computed_setpoint;
    }
<<<<<<< HEAD
=======
}

pub struct DribblerMotor<
    'a,
    UART: usart::Instance,
    DmaRx: usart::RxDma<UART>,
    DmaTx: usart::TxDma<UART>,
    const LEN_RX: usize,
    const LEN_TX: usize,
    const DEPTH_RX: usize,
    const DEPTH_TX: usize,
> {
    stm32_uart_interface: Stm32Interface<
        'a,
        UART,
        DmaRx,
        DmaTx,
        LEN_RX,
        LEN_TX,
        DEPTH_RX,
        DEPTH_TX,
    >,
    firmware_image: &'a [u8],

    current_state: MotorTelemetry,
    current_params_state: ParameterMotorResponse,

    version_major: u8,
    version_minor: u8,
    version_patch: u16,
    vel_pid_constants: Vector3<f32>,
    vel_pid_i_max: f32,
    torque_pid_constants: Vector3<f32>,
    torque_pid_i_max: f32,
    torque_limit: f32,

    setpoint: f32,
    motion_type: MotionCommandType::Type,
    reset_flagged: bool,
    telemetry_enabled: bool,

    ball_detected_thresh: f32,
}

impl<
        'a,
        UART: usart::Instance,
        DmaRx: usart::RxDma<UART>,
        DmaTx: usart::TxDma<UART>,
        const LEN_RX: usize,
        const LEN_TX: usize,
        const DEPTH_RX: usize,
        const DEPTH_TX: usize,
    > DribblerMotor<'a, UART, DmaRx, DmaTx, LEN_RX, LEN_TX, DEPTH_RX, DEPTH_TX>
{
    pub fn new(
        stm32_interface: Stm32Interface<
            'a,
            UART,
            DmaRx,
            DmaTx,
            LEN_RX,
            LEN_TX,
            DEPTH_RX,
            DEPTH_TX,
        >,
        firmware_image: &'a [u8],
        ball_detected_thresh: f32,
    ) -> DribblerMotor<'a, UART, DmaRx, DmaTx, LEN_RX, LEN_TX, DEPTH_RX, DEPTH_TX>
    {
        let start_state: MotorTelemetry = Default::default();
        let start_params_state: ParameterMotorResponse = Default::default();
        DribblerMotor {
            stm32_uart_interface: stm32_interface,
            firmware_image,

            version_major: 0,
            version_minor: 0,
            version_patch: 0,
            current_state: start_state,
            current_params_state: start_params_state,
            vel_pid_constants: Vector3::new(0.0, 0.0, 0.0),
            vel_pid_i_max: 0.0,
            torque_pid_constants: Vector3::new(0.0, 0.0, 0.0),
            torque_pid_i_max: 0.0,
            torque_limit: 0.0,

            setpoint: 0.0,
            motion_type: OPEN_LOOP,
            reset_flagged: false,
            telemetry_enabled: false,

            ball_detected_thresh: ball_detected_thresh,
        }
    }

    pub fn new_from_pins(
        read_queue: &'a UartReadQueue<UART, DmaRx, LEN_RX, DEPTH_RX>,
        write_queue: &'a UartWriteQueue<UART, DmaTx, LEN_TX, DEPTH_TX>,
        boot0_pin: impl Pin,
        reset_pin: impl Pin,
        firmware_image: &'a [u8],
        ball_detected_thresh: f32,
    ) -> DribblerMotor<'a, UART, DmaRx, DmaTx, LEN_RX, LEN_TX, DEPTH_RX, DEPTH_TX>
    {
        // Need a Pull None to allow for STSPIN watchdog usage.
        let stm32_interface = Stm32Interface::new_from_pins(read_queue, write_queue, boot0_pin, reset_pin, Pull::None, false);

        let start_state: MotorTelemetry = Default::default();
        let start_params_state: ParameterMotorResponse = Default::default();

        DribblerMotor {
            stm32_uart_interface: stm32_interface,
            firmware_image,

            version_major: 0,
            version_minor: 0,
            version_patch: 0,
            current_state: start_state,
            current_params_state: start_params_state,
            vel_pid_constants: Vector3::new(0.0, 0.0, 0.0),
            vel_pid_i_max: 0.0,
            torque_pid_constants: Vector3::new(0.0, 0.0, 0.0),
            torque_pid_i_max: 0.0,
            torque_limit: 0.0,

            setpoint: 0.0,
            motion_type: OPEN_LOOP,
            reset_flagged: false,
            telemetry_enabled: false,

            ball_detected_thresh: ball_detected_thresh,
        }
    }

    pub async fn reset(&mut self) {
        self.stm32_uart_interface.hard_reset().await;
    }

    pub async fn enter_reset(&mut self) {
        self.stm32_uart_interface.enter_reset().await;
    }

    pub async fn leave_reset(&mut self) {
        self.stm32_uart_interface.leave_reset().await;
    }

    pub async fn load_firmware_image(&mut self, fw_image_bytes: &[u8]) -> Result<(), ()> {
        let res = self
            .stm32_uart_interface
            .load_firmware_image(fw_image_bytes)
            .await;

        // this is safe because load firmware image call will reset the target device
        // it will begin issueing telemetry updates
        // these are the only packets it sends so any blocked process should get the data it now needs
        defmt::debug!("Dribbler - Update config");
        self.stm32_uart_interface.update_uart_config(2_000_000, Parity::ParityEven).await;
        Timer::after(Duration::from_millis(1)).await;

        // load firmware image call leaves the part in reset, now that our uart is ready, bring the part out of reset
        self.stm32_uart_interface.leave_reset().await;

        return res;
    }

    pub async fn load_default_firmware_image(&mut self) -> Result<(), ()> {
        return self.load_firmware_image(self.firmware_image).await;
    }

    pub fn process_packets(&mut self) {
        while let Ok(res) = self.stm32_uart_interface.try_read_data() {
            let buf = res.data();

            if buf.len() != core::mem::size_of::<MotorResponse>() {
                defmt::warn!("Dribbler - Got invalid packet of len {:?} (expected {:?}) data: {:?}", buf.len(), core::mem::size_of::<MotorResponse>(), buf);
                continue;
            }

            // reinterpreting/initializing packed ffi structs is nearly entirely unsafe
            unsafe {
                // zero initialize a local response packet
                let mut mrp: MotorResponse = Default::default();

                // copy receieved uart bytes into packet
                let state = &mut mrp as *mut _ as *mut u8;
                for i in 0..core::mem::size_of::<MotorTelemetry>() {
                    *state.offset(i as isize) = buf[i];
                }

                // TODO probably do some checksum stuff eventually

                // decode union type, and reinterpret subtype
                if mrp.type_ == MRP_MOTION {
                    self.current_state = mrp.data.motion;

                    // if mrp.data.motion.master_error() != 0 {
                    //     error!("drib error: {:?}", &mrp.data.motion._bitfield_1.get(0, 32));
                    // }

                    // // // info!("{:?}", defmt::Debug2Format(&mrp.data.motion));
                    // // info!("\n");
                    // // // info!("vel set {:?}", mrp.data.motion.vel_setpoint + 0.);
                    // info!("vel enc {:?}", mrp.data.motion.vel_enc_estimate + 0.);
                    // // // info!("vel hall {:?}", mrp.data.motion.vel_hall_estimate + 0.);
                    // info!("master_error {:?}", mrp.data.motion.master_error());
                    // info!("{:?}", &mrp.data.motion._bitfield_1.get(0, 32));
                    // info!("hall_power_error {:?}", mrp.data.motion.hall_power_error());
                    // info!("hall_disconnected_error {:?}", mrp.data.motion.hall_disconnected_error());
                    // info!("bldc_transition_error {:?}", mrp.data.motion.bldc_transition_error());
                    // info!("bldc_commutation_watchdog_error {:?}", mrp.data.motion.bldc_commutation_watchdog_error());
                    // info!("enc_disconnected_error {:?}", mrp.data.motion.enc_disconnected_error());
                    // info!("enc_decoding_error {:?}", mrp.data.motion.enc_decoding_error());
                    // info!("hall_enc_vel_disagreement_error {:?}", mrp.data.motion.hall_enc_vel_disagreement_error());
                    // info!("overcurrent_error {:?}", mrp.data.motion.overcurrent_error());
                    // info!("undervoltage_error {:?}", mrp.data.motion.undervoltage_error());
                    // info!("overvoltage_error {:?}", mrp.data.motion.overvoltage_error());
                    // info!("torque_limited {:?}", mrp.data.motion.torque_limited());
                    // info!("control_loop_time_error {:?}", mrp.data.motion.control_loop_time_error());
                    // info!("reset_watchdog_independent {:?}", mrp.data.motion.reset_watchdog_independent());
                    // info!("reset_watchdog_window {:?}", mrp.data.motion.reset_watchdog_window());
                    // info!("reset_low_power {:?}", mrp.data.motion.reset_low_power());
                    // info!("reset_software {:?}", mrp.data.motion.reset_software());

                } else if mrp.type_ == MRP_PARAMS {
                    self.current_params_state = mrp.data.params;
                }
            }
        }
    }

    pub fn get_latest_state(&self) -> MotorTelemetry {
        self.current_state
    }

    pub fn log_reset(&self, motor_id: &str) {
        if self.current_state.reset_watchdog_independent() != 0 {
            defmt::warn!("Dribbler {} Reset: Watchdog Independent", motor_id);
        }
        if self.current_state.reset_watchdog_window() != 0 {
            defmt::warn!("Dribbler {} Reset: Watchdog Window", motor_id);
        }
        if self.current_state.reset_low_power() != 0 {
            defmt::warn!("Dribbler {} Reset: Low Power", motor_id);
        }
        if self.current_state.reset_software() != 0 {
            defmt::warn!("Dribbler {} Reset: Software", motor_id);
        }
        if self.current_state.reset_pin() != 0 {
            defmt::warn!("Dribbler {} Reset: Pin", motor_id);
        }
    }

    pub fn send_motion_command(&mut self) {
        unsafe {
            let mut cmd: MotorCommandPacket = { MaybeUninit::zeroed().assume_init() };

            cmd.type_ = MCP_MOTION;
            cmd.crc32 = 0;
            cmd.data.motion.set_reset(self.reset_flagged as u32);
            cmd.data.motion.set_enable_telemetry(self.telemetry_enabled as u32);
            cmd.data.motion.motion_control_type = self.motion_type;
            cmd.data.motion.setpoint = self.setpoint;

            let struct_bytes = core::slice::from_raw_parts(
                (&cmd as *const MotorCommandPacket) as *const u8,
                core::mem::size_of::<MotorCommandPacket>(),
            );

            self.stm32_uart_interface.send_or_discard_data(struct_bytes);
        }

        self.reset_flagged = false;
    }

    pub fn set_motion_type(&mut self, motion_type: MotionCommandType::Type) {
        self.motion_type = motion_type;
    }

    pub fn set_setpoint(&mut self, setpoint: f32) {
        self.setpoint = setpoint;
    }

    pub fn flag_reset(&mut self) {
        self.reset_flagged = true;
    }

    pub fn set_telemetry_enabled(&mut self, telemetry_enabled: bool) {
        self.telemetry_enabled = telemetry_enabled;
    }

    pub fn read_is_error(&self) -> bool {
        return self.current_state.master_error() != 0;
    }

    pub fn check_hall_error(&self) -> bool {
        return self.current_state.hall_power_error() != 0 || self.current_state.hall_disconnected_error() != 0 || self.current_state.hall_enc_vel_disagreement_error() != 0;
    }

    pub fn read_current(&self) -> f32 {
        return self.current_state.current_estimate;
    }

    pub fn ball_detected(&self) -> bool {
        return self.current_state.current_estimate > self.ball_detected_thresh;
    }
>>>>>>> b74b46ce
}<|MERGE_RESOLUTION|>--- conflicted
+++ resolved
@@ -10,11 +10,7 @@
 use nalgebra::Vector3;
 
 use ateam_common_packets::bindings::{
-<<<<<<< HEAD
     MotionCommandType::{self, OPEN_LOOP}, MotorCommandPacket, MotorCommandType::{MCP_MOTION, MCP_PARAMS}, MotorResponse, MotorResponseType::{MRP_MOTION, MRP_PARAMS}, MotorTelemetry, ParameterMotorResponse
-=======
-    MotionCommandType::{self, OPEN_LOOP}, MotorCommandPacket, MotorCommandType::MCP_MOTION, MotorResponse, MotorResponseType::{MRP_MOTION, MRP_PARAMS}, MotorTelemetry, ParameterMotorResponse
->>>>>>> b74b46ce
 };
 use crate::image_hash;
 
@@ -71,16 +67,8 @@
         firmware_image: &'a [u8],
     ) -> WheelMotor<'a, LEN_RX, LEN_TX, DEPTH_RX, DEPTH_TX>
     {
-<<<<<<< HEAD
-        let start_state: MotorTelemetry =
-            { unsafe { MaybeUninit::zeroed().assume_init() } };
-
-        let start_params_state: ParameterMotorResponse =
-            { unsafe { MaybeUninit::zeroed().assume_init() } };
-=======
         let start_state: MotorTelemetry = Default::default();
         let start_params_state: ParameterMotorResponse = Default::default();
->>>>>>> b74b46ce
 
         WheelMotor {
             stm32_uart_interface: stm32_interface,
@@ -116,16 +104,8 @@
         // Need a Pull None to allow for STSPIN watchdog usage.
         let stm32_interface = Stm32Interface::new_from_pins(uart, read_queue, write_queue, boot0_pin, reset_pin, Pull::None, true);
 
-<<<<<<< HEAD
-        let start_state: MotorTelemetry =
-            { unsafe { MaybeUninit::zeroed().assume_init() } };
-
-        let start_params_state: ParameterMotorResponse =
-            { unsafe { MaybeUninit::zeroed().assume_init() } };
-=======
         let start_state: MotorTelemetry = Default::default();
         let start_params_state: ParameterMotorResponse = Default::default();
->>>>>>> b74b46ce
 
         WheelMotor {
             stm32_uart_interface: stm32_interface,
@@ -190,7 +170,7 @@
             }
         };
         let wheel_response_timeout = Duration::from_millis(100);
-    
+
         defmt::trace!("Drive Motor - waiting for parameter response packet");
         match with_timeout(wheel_response_timeout, wheel_img_hash_future).await {
             Ok(wheel_img_hash_motr) => {
@@ -247,19 +227,11 @@
             // reinterpreting/initializing packed ffi structs is nearly entirely unsafe
             unsafe {
                 // zero initialize a local response packet
-<<<<<<< HEAD
-                let mut mrp: MotorResponse = { MaybeUninit::zeroed().assume_init() };
+                let mut mrp: MotorResponse = Default::default();
 
                 // copy receieved uart bytes into packet
                 let state = &mut mrp as *mut _ as *mut u8;
                 for i in 0..core::mem::size_of::<MotorResponse>() {
-=======
-                let mut mrp: MotorResponse = Default::default();
-
-                // copy receieved uart bytes into packet
-                let state = &mut mrp as *mut _ as *mut u8;
-                for i in 0..core::mem::size_of::<MotorTelemetry>() {
->>>>>>> b74b46ce
                     *state.offset(i as isize) = buf[i];
                 }
 
@@ -415,313 +387,4 @@
     pub fn read_vel_computed_setpoint(&self) -> f32 {
         return self.current_state.vel_computed_setpoint;
     }
-<<<<<<< HEAD
-=======
-}
-
-pub struct DribblerMotor<
-    'a,
-    UART: usart::Instance,
-    DmaRx: usart::RxDma<UART>,
-    DmaTx: usart::TxDma<UART>,
-    const LEN_RX: usize,
-    const LEN_TX: usize,
-    const DEPTH_RX: usize,
-    const DEPTH_TX: usize,
-> {
-    stm32_uart_interface: Stm32Interface<
-        'a,
-        UART,
-        DmaRx,
-        DmaTx,
-        LEN_RX,
-        LEN_TX,
-        DEPTH_RX,
-        DEPTH_TX,
-    >,
-    firmware_image: &'a [u8],
-
-    current_state: MotorTelemetry,
-    current_params_state: ParameterMotorResponse,
-
-    version_major: u8,
-    version_minor: u8,
-    version_patch: u16,
-    vel_pid_constants: Vector3<f32>,
-    vel_pid_i_max: f32,
-    torque_pid_constants: Vector3<f32>,
-    torque_pid_i_max: f32,
-    torque_limit: f32,
-
-    setpoint: f32,
-    motion_type: MotionCommandType::Type,
-    reset_flagged: bool,
-    telemetry_enabled: bool,
-
-    ball_detected_thresh: f32,
-}
-
-impl<
-        'a,
-        UART: usart::Instance,
-        DmaRx: usart::RxDma<UART>,
-        DmaTx: usart::TxDma<UART>,
-        const LEN_RX: usize,
-        const LEN_TX: usize,
-        const DEPTH_RX: usize,
-        const DEPTH_TX: usize,
-    > DribblerMotor<'a, UART, DmaRx, DmaTx, LEN_RX, LEN_TX, DEPTH_RX, DEPTH_TX>
-{
-    pub fn new(
-        stm32_interface: Stm32Interface<
-            'a,
-            UART,
-            DmaRx,
-            DmaTx,
-            LEN_RX,
-            LEN_TX,
-            DEPTH_RX,
-            DEPTH_TX,
-        >,
-        firmware_image: &'a [u8],
-        ball_detected_thresh: f32,
-    ) -> DribblerMotor<'a, UART, DmaRx, DmaTx, LEN_RX, LEN_TX, DEPTH_RX, DEPTH_TX>
-    {
-        let start_state: MotorTelemetry = Default::default();
-        let start_params_state: ParameterMotorResponse = Default::default();
-        DribblerMotor {
-            stm32_uart_interface: stm32_interface,
-            firmware_image,
-
-            version_major: 0,
-            version_minor: 0,
-            version_patch: 0,
-            current_state: start_state,
-            current_params_state: start_params_state,
-            vel_pid_constants: Vector3::new(0.0, 0.0, 0.0),
-            vel_pid_i_max: 0.0,
-            torque_pid_constants: Vector3::new(0.0, 0.0, 0.0),
-            torque_pid_i_max: 0.0,
-            torque_limit: 0.0,
-
-            setpoint: 0.0,
-            motion_type: OPEN_LOOP,
-            reset_flagged: false,
-            telemetry_enabled: false,
-
-            ball_detected_thresh: ball_detected_thresh,
-        }
-    }
-
-    pub fn new_from_pins(
-        read_queue: &'a UartReadQueue<UART, DmaRx, LEN_RX, DEPTH_RX>,
-        write_queue: &'a UartWriteQueue<UART, DmaTx, LEN_TX, DEPTH_TX>,
-        boot0_pin: impl Pin,
-        reset_pin: impl Pin,
-        firmware_image: &'a [u8],
-        ball_detected_thresh: f32,
-    ) -> DribblerMotor<'a, UART, DmaRx, DmaTx, LEN_RX, LEN_TX, DEPTH_RX, DEPTH_TX>
-    {
-        // Need a Pull None to allow for STSPIN watchdog usage.
-        let stm32_interface = Stm32Interface::new_from_pins(read_queue, write_queue, boot0_pin, reset_pin, Pull::None, false);
-
-        let start_state: MotorTelemetry = Default::default();
-        let start_params_state: ParameterMotorResponse = Default::default();
-
-        DribblerMotor {
-            stm32_uart_interface: stm32_interface,
-            firmware_image,
-
-            version_major: 0,
-            version_minor: 0,
-            version_patch: 0,
-            current_state: start_state,
-            current_params_state: start_params_state,
-            vel_pid_constants: Vector3::new(0.0, 0.0, 0.0),
-            vel_pid_i_max: 0.0,
-            torque_pid_constants: Vector3::new(0.0, 0.0, 0.0),
-            torque_pid_i_max: 0.0,
-            torque_limit: 0.0,
-
-            setpoint: 0.0,
-            motion_type: OPEN_LOOP,
-            reset_flagged: false,
-            telemetry_enabled: false,
-
-            ball_detected_thresh: ball_detected_thresh,
-        }
-    }
-
-    pub async fn reset(&mut self) {
-        self.stm32_uart_interface.hard_reset().await;
-    }
-
-    pub async fn enter_reset(&mut self) {
-        self.stm32_uart_interface.enter_reset().await;
-    }
-
-    pub async fn leave_reset(&mut self) {
-        self.stm32_uart_interface.leave_reset().await;
-    }
-
-    pub async fn load_firmware_image(&mut self, fw_image_bytes: &[u8]) -> Result<(), ()> {
-        let res = self
-            .stm32_uart_interface
-            .load_firmware_image(fw_image_bytes)
-            .await;
-
-        // this is safe because load firmware image call will reset the target device
-        // it will begin issueing telemetry updates
-        // these are the only packets it sends so any blocked process should get the data it now needs
-        defmt::debug!("Dribbler - Update config");
-        self.stm32_uart_interface.update_uart_config(2_000_000, Parity::ParityEven).await;
-        Timer::after(Duration::from_millis(1)).await;
-
-        // load firmware image call leaves the part in reset, now that our uart is ready, bring the part out of reset
-        self.stm32_uart_interface.leave_reset().await;
-
-        return res;
-    }
-
-    pub async fn load_default_firmware_image(&mut self) -> Result<(), ()> {
-        return self.load_firmware_image(self.firmware_image).await;
-    }
-
-    pub fn process_packets(&mut self) {
-        while let Ok(res) = self.stm32_uart_interface.try_read_data() {
-            let buf = res.data();
-
-            if buf.len() != core::mem::size_of::<MotorResponse>() {
-                defmt::warn!("Dribbler - Got invalid packet of len {:?} (expected {:?}) data: {:?}", buf.len(), core::mem::size_of::<MotorResponse>(), buf);
-                continue;
-            }
-
-            // reinterpreting/initializing packed ffi structs is nearly entirely unsafe
-            unsafe {
-                // zero initialize a local response packet
-                let mut mrp: MotorResponse = Default::default();
-
-                // copy receieved uart bytes into packet
-                let state = &mut mrp as *mut _ as *mut u8;
-                for i in 0..core::mem::size_of::<MotorTelemetry>() {
-                    *state.offset(i as isize) = buf[i];
-                }
-
-                // TODO probably do some checksum stuff eventually
-
-                // decode union type, and reinterpret subtype
-                if mrp.type_ == MRP_MOTION {
-                    self.current_state = mrp.data.motion;
-
-                    // if mrp.data.motion.master_error() != 0 {
-                    //     error!("drib error: {:?}", &mrp.data.motion._bitfield_1.get(0, 32));
-                    // }
-
-                    // // // info!("{:?}", defmt::Debug2Format(&mrp.data.motion));
-                    // // info!("\n");
-                    // // // info!("vel set {:?}", mrp.data.motion.vel_setpoint + 0.);
-                    // info!("vel enc {:?}", mrp.data.motion.vel_enc_estimate + 0.);
-                    // // // info!("vel hall {:?}", mrp.data.motion.vel_hall_estimate + 0.);
-                    // info!("master_error {:?}", mrp.data.motion.master_error());
-                    // info!("{:?}", &mrp.data.motion._bitfield_1.get(0, 32));
-                    // info!("hall_power_error {:?}", mrp.data.motion.hall_power_error());
-                    // info!("hall_disconnected_error {:?}", mrp.data.motion.hall_disconnected_error());
-                    // info!("bldc_transition_error {:?}", mrp.data.motion.bldc_transition_error());
-                    // info!("bldc_commutation_watchdog_error {:?}", mrp.data.motion.bldc_commutation_watchdog_error());
-                    // info!("enc_disconnected_error {:?}", mrp.data.motion.enc_disconnected_error());
-                    // info!("enc_decoding_error {:?}", mrp.data.motion.enc_decoding_error());
-                    // info!("hall_enc_vel_disagreement_error {:?}", mrp.data.motion.hall_enc_vel_disagreement_error());
-                    // info!("overcurrent_error {:?}", mrp.data.motion.overcurrent_error());
-                    // info!("undervoltage_error {:?}", mrp.data.motion.undervoltage_error());
-                    // info!("overvoltage_error {:?}", mrp.data.motion.overvoltage_error());
-                    // info!("torque_limited {:?}", mrp.data.motion.torque_limited());
-                    // info!("control_loop_time_error {:?}", mrp.data.motion.control_loop_time_error());
-                    // info!("reset_watchdog_independent {:?}", mrp.data.motion.reset_watchdog_independent());
-                    // info!("reset_watchdog_window {:?}", mrp.data.motion.reset_watchdog_window());
-                    // info!("reset_low_power {:?}", mrp.data.motion.reset_low_power());
-                    // info!("reset_software {:?}", mrp.data.motion.reset_software());
-
-                } else if mrp.type_ == MRP_PARAMS {
-                    self.current_params_state = mrp.data.params;
-                }
-            }
-        }
-    }
-
-    pub fn get_latest_state(&self) -> MotorTelemetry {
-        self.current_state
-    }
-
-    pub fn log_reset(&self, motor_id: &str) {
-        if self.current_state.reset_watchdog_independent() != 0 {
-            defmt::warn!("Dribbler {} Reset: Watchdog Independent", motor_id);
-        }
-        if self.current_state.reset_watchdog_window() != 0 {
-            defmt::warn!("Dribbler {} Reset: Watchdog Window", motor_id);
-        }
-        if self.current_state.reset_low_power() != 0 {
-            defmt::warn!("Dribbler {} Reset: Low Power", motor_id);
-        }
-        if self.current_state.reset_software() != 0 {
-            defmt::warn!("Dribbler {} Reset: Software", motor_id);
-        }
-        if self.current_state.reset_pin() != 0 {
-            defmt::warn!("Dribbler {} Reset: Pin", motor_id);
-        }
-    }
-
-    pub fn send_motion_command(&mut self) {
-        unsafe {
-            let mut cmd: MotorCommandPacket = { MaybeUninit::zeroed().assume_init() };
-
-            cmd.type_ = MCP_MOTION;
-            cmd.crc32 = 0;
-            cmd.data.motion.set_reset(self.reset_flagged as u32);
-            cmd.data.motion.set_enable_telemetry(self.telemetry_enabled as u32);
-            cmd.data.motion.motion_control_type = self.motion_type;
-            cmd.data.motion.setpoint = self.setpoint;
-
-            let struct_bytes = core::slice::from_raw_parts(
-                (&cmd as *const MotorCommandPacket) as *const u8,
-                core::mem::size_of::<MotorCommandPacket>(),
-            );
-
-            self.stm32_uart_interface.send_or_discard_data(struct_bytes);
-        }
-
-        self.reset_flagged = false;
-    }
-
-    pub fn set_motion_type(&mut self, motion_type: MotionCommandType::Type) {
-        self.motion_type = motion_type;
-    }
-
-    pub fn set_setpoint(&mut self, setpoint: f32) {
-        self.setpoint = setpoint;
-    }
-
-    pub fn flag_reset(&mut self) {
-        self.reset_flagged = true;
-    }
-
-    pub fn set_telemetry_enabled(&mut self, telemetry_enabled: bool) {
-        self.telemetry_enabled = telemetry_enabled;
-    }
-
-    pub fn read_is_error(&self) -> bool {
-        return self.current_state.master_error() != 0;
-    }
-
-    pub fn check_hall_error(&self) -> bool {
-        return self.current_state.hall_power_error() != 0 || self.current_state.hall_disconnected_error() != 0 || self.current_state.hall_enc_vel_disagreement_error() != 0;
-    }
-
-    pub fn read_current(&self) -> f32 {
-        return self.current_state.current_estimate;
-    }
-
-    pub fn ball_detected(&self) -> bool {
-        return self.current_state.current_estimate > self.ball_detected_thresh;
-    }
->>>>>>> b74b46ce
 }