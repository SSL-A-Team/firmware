use core::{mem::MaybeUninit, f32::consts::PI};

use ateam_lib_stm32::{drivers::boot::stm32_interface::Stm32Interface, uart::queue::{IdleBufferedUart, UartReadQueue, UartWriteQueue}};
use defmt::*;
use embassy_stm32::{
    gpio::{Pin, Pull},
    usart::Parity,
};
use embassy_time::{with_timeout, Duration, Timer};
use nalgebra::Vector3;

use ateam_common_packets::bindings::{
    MotionCommandType::{self, OPEN_LOOP}, MotorCommandPacket, MotorCommandType::{MCP_MOTION, MCP_PARAMS}, MotorResponse, MotorResponseType::{MRP_MOTION, MRP_PARAMS}, MotorTelemetry, ParameterMotorResponse
};
use crate::{image_hash, DEBUG_MOTOR_UART_QUEUES};

pub struct WheelMotor<
    'a,
    const LEN_RX: usize,
    const LEN_TX: usize,
    const DEPTH_RX: usize,
    const DEPTH_TX: usize,
> {
    stm32_uart_interface: Stm32Interface<
        'a,
        LEN_RX,
        LEN_TX,
        DEPTH_RX,
        DEPTH_TX,
        DEBUG_MOTOR_UART_QUEUES,
    >,
    firmware_image: &'a [u8],
    current_timestamp_ms: u32,
    current_state: MotorTelemetry,
    current_params_state: ParameterMotorResponse,
    version_major: u8,
    version_minor: u8,
    version_patch: u16,
    vel_pid_constants: Vector3<f32>,
    vel_pid_i_max: f32,
    torque_pid_constants: Vector3<f32>,
    torque_pid_i_max: f32,
    torque_limit: f32,

    setpoint: f32,
    motion_type: MotionCommandType::Type,
    reset_flagged: bool,
    telemetry_enabled: bool,
    motion_enabled: bool,
    calibrate_current: bool,
}

impl<
        'a,
        const LEN_RX: usize,
        const LEN_TX: usize,
        const DEPTH_RX: usize,
        const DEPTH_TX: usize,
    > WheelMotor<'a, LEN_RX, LEN_TX, DEPTH_RX, DEPTH_TX>
{
    pub fn new(
        stm32_interface: Stm32Interface<
            'a,
            LEN_RX,
            LEN_TX,
            DEPTH_RX,
            DEPTH_TX,
            DEBUG_MOTOR_UART_QUEUES
        >,
        firmware_image: &'a [u8],
    ) -> WheelMotor<'a, LEN_RX, LEN_TX, DEPTH_RX, DEPTH_TX>
    {
        let start_state: MotorTelemetry = Default::default();
        let start_params_state: ParameterMotorResponse = Default::default();

        WheelMotor {
            stm32_uart_interface: stm32_interface,
            firmware_image,

            version_major: 0,
            version_minor: 0,
            version_patch: 0,
            current_timestamp_ms: 0,
            current_state: start_state,
            current_params_state: start_params_state,
            vel_pid_constants: Vector3::new(0.0, 0.0, 0.0),
            vel_pid_i_max: 0.0,
            torque_pid_constants: Vector3::new(0.0, 0.0, 0.0),
            torque_pid_i_max: 0.0,
            torque_limit: 0.0,

            setpoint: 0.0,
            motion_type: OPEN_LOOP,
            reset_flagged: false,
            telemetry_enabled: false,
            motion_enabled: false,
            calibrate_current: false,
        }
    }

    pub fn new_from_pins(
        uart: &'a IdleBufferedUart<LEN_RX, DEPTH_RX, LEN_TX, DEPTH_TX, DEBUG_MOTOR_UART_QUEUES>,
        read_queue: &'a UartReadQueue<LEN_RX, DEPTH_RX, DEBUG_MOTOR_UART_QUEUES>,
        write_queue: &'a UartWriteQueue<LEN_TX, DEPTH_TX, DEBUG_MOTOR_UART_QUEUES>,
        boot0_pin: impl Pin,
        reset_pin: impl Pin,
        firmware_image: &'a [u8],
    ) -> WheelMotor<'a, LEN_RX, LEN_TX, DEPTH_RX, DEPTH_TX>
    {
        // Need a Pull None to allow for STSPIN watchdog usage.
        let stm32_interface = Stm32Interface::new_from_pins(uart, read_queue, write_queue, boot0_pin, reset_pin, Pull::None, true);

        let start_state: MotorTelemetry = Default::default();
        let start_params_state: ParameterMotorResponse = Default::default();

        WheelMotor {
            stm32_uart_interface: stm32_interface,
            firmware_image,

            version_major: 0,
            version_minor: 0,
            version_patch: 0,
            current_timestamp_ms: 0,
            current_state: start_state,
            current_params_state: start_params_state,
            vel_pid_constants: Vector3::new(0.0, 0.0, 0.0),
            vel_pid_i_max: 0.0,
            torque_pid_constants: Vector3::new(0.0, 0.0, 0.0),
            torque_pid_i_max: 0.0,
            torque_limit: 0.0,

            setpoint: 0.0,
            motion_type: OPEN_LOOP,
            reset_flagged: false,
            telemetry_enabled: false,
            motion_enabled: false,
            calibrate_current: false,
        }
    }

    pub async fn reset(&mut self) {
        self.stm32_uart_interface.hard_reset().await;
    }

    pub async fn enter_reset(&mut self) {
        self.stm32_uart_interface.enter_reset().await;
    }

    pub async fn leave_reset(&mut self) {
        self.stm32_uart_interface.leave_reset().await;
    }

    pub fn get_latest_default_img_hash(&mut self) -> [u8; 16] {
        image_hash::get_wheel_img_hash()
    }

    /// Get the first 4 bytes of the currently loaded image hash on the device, Run with timeout!
    pub async fn get_current_device_img_hash(&mut self) -> [u8; 4] {
        loop {
            // defmt::trace!("Wheel Interface - Sending parameter command packet");
            self.send_params_command();

            Timer::after(Duration::from_millis(5)).await;

            // defmt::debug!("Wheel Interface - Checking for parameter response");
            // Parse incoming packets
            self.process_packets();
            // Check if curret_params_state has updated, assuming that the
            // params state firmware_img_hash field is initialized as 0's
            if self.current_params_state.firmware_img_hash != [0; 4] {
                let current_img_hash = self.current_params_state.firmware_img_hash;
                defmt::debug!("Wheel Interface - Received parameter response");
                defmt::trace!("Wheel Interface - Current device image hash {:x}", current_img_hash);
                return current_img_hash
            };

            Timer::after(Duration::from_millis(5)).await;
        }
    }

    pub async fn check_device_has_latest_default_image(&mut self) -> Result<bool, ()> {
        let latest_img_hash = self.get_latest_default_img_hash();
        defmt::debug!("Wheel Interface - Latest default image hash - {:x}", latest_img_hash);

        defmt::trace!("Wheel Interface - Update UART config 2 MHz");
        self.stm32_uart_interface.update_uart_config(2_000_000, Parity::ParityEven).await;
        Timer::after(Duration::from_millis(1)).await;

        let res;
        let timeout = Duration::from_millis(100);
        defmt::trace!("Wheel Interface - Waiting for device response");
        match with_timeout(timeout, self.get_current_device_img_hash()).await {
            Ok(current_img_hash) => {
                if current_img_hash == latest_img_hash[..4] {
                    defmt::trace!("Wheel Interface - Device has the latest default image");
                    res = Ok(true);
                } else {
                    defmt::trace!("Wheel Interface - Device does not have the latest default image");
                    res = Ok(false);
                }
            },
            Err(_) => {
                defmt::debug!("Wheel Interface - No device response, image hash unknown");
                res = Err(());
            },
        }
        // Make sure that the uart queue is empty of any possible parameter
        // response packets, which may cause side effects for the flashing
        // process
        self.process_packets();
        return res;
    }

<<<<<<< HEAD
    pub async fn load_firmware_image(&mut self, debug_switch: bool, fw_image_bytes: &[u8]) -> Result<(), ()> {
        let res;
        if debug_switch {
            defmt::info!("Drive Motor - Flashing firmware image in debug mode");
            res = self.stm32_uart_interface.load_motor_firmware_image(fw_image_bytes).await;
        } else {
            defmt::info!("Drive Motor - Will check if firmware image needs flashing");
            let controller_needs_flash: bool = self.check_wheel_needs_flash().await;
            defmt::debug!("Motor Controller Needs Flash - {:?}", controller_needs_flash);

            if controller_needs_flash {
                defmt::trace!("UART config updated");
                res = self.stm32_uart_interface.load_motor_firmware_image(fw_image_bytes).await;
            } else {
                defmt::info!("Wheel image is up to date, skipping flash");
                res = Ok(());
            }
        }

        // this is safe because load firmware image call will reset the target device
        // it will begin issueing telemetry updates
        // these are the only packets it sends so any blocked process should get the data it now needs
        defmt::debug!("Drive Motor - Update config");
=======
    pub async fn init_firmware_image(&mut self, flash: bool, fw_image_bytes: &[u8]) -> Result<(), ()> {
        if flash {
            defmt::info!("Wheel Interface - Flashing firmware image");
            self.stm32_uart_interface.load_firmware_image(fw_image_bytes, true).await?;
        } else {
            defmt::info!("Wheel Interface - Skipping firmware flash");
        }

>>>>>>> 305142a2
        self.stm32_uart_interface.update_uart_config(2_000_000, Parity::ParityEven).await;

        Timer::after(Duration::from_millis(1)).await;

        // load firmware image call leaves the part in reset, now that our uart is ready, bring the part out of reset
        self.stm32_uart_interface.leave_reset().await;

        return Ok(());
    }

<<<<<<< HEAD
    pub async fn load_default_firmware_image(&mut self, debug_switch: bool) -> Result<(), ()> {
        return self.load_firmware_image(debug_switch, self.firmware_image).await;
    }

    pub async fn save_motor_current_constants(&mut self, current_constant: f32) -> Result<(), ()> {
        defmt::debug!("Drive Motor - Saving motor current constant: {:?}", current_constant);
        self.stm32_uart_interface.write_current_calibration_constants(current_constant).await
=======
    pub async fn init_default_firmware_image(&mut self, force_flash: bool) -> Result<(), ()> {
        let flash;
        if force_flash {
            defmt::info!("Wheel Interface - Force flash enabled");
            flash = true
        } else {
            defmt::debug!("Wheel Interface - Resetting motor controller");
            self.reset().await;
            let res = self.check_device_has_latest_default_image().await;
            match res {
                Ok(has_latest) => {
                    if has_latest {
                        flash = false;
                    } else {
                        flash = true;
                    }
                },
                Err(_) => {
                    flash = true;
                }
            }
        }
        return self.init_firmware_image(flash, self.firmware_image).await;
>>>>>>> 305142a2
    }

    pub fn process_packets(&mut self) {
        while let Ok(res) = self.stm32_uart_interface.try_read_data() {
            let buf = res.data();

            if buf.len() != core::mem::size_of::<MotorResponse>() {
                defmt::warn!("Drive Motor - Got invalid packet of len {:?} (expected {:?}) data: {:?}", buf.len(), core::mem::size_of::<MotorResponse>(), buf);
                continue;
            }

            // reinterpreting/initializing packed ffi structs is nearly entirely unsafe
            unsafe {
                // zero initialize a local response packet
                let mut mrp: MotorResponse = Default::default();

                // copy receieved uart bytes into packet
                let state = &mut mrp as *mut _ as *mut u8;
                for i in 0..core::mem::size_of::<MotorResponse>() {
                    *state.offset(i as isize) = buf[i];
                }

                self.current_timestamp_ms = mrp.timestamp;
                // TODO probably do some checksum stuff eventually

                // decode union type, and reinterpret subtype
                if mrp.type_ == MRP_MOTION {
                    self.current_state = mrp.data.motion;
                    // // // info!("{:?}", defmt::Debug2Format(&mrp.data.motion));
                    // // info!("\n");
                    // // // info!("vel set {:?}", mrp.data.motion.vel_setpoint + 0.);
                    // info!("vel enc {:?}", mrp.data.motion.vel_enc_estimate + 0.);
                    // // // info!("vel hall {:?}", mrp.data.motion.vel_hall_estimate + 0.);
                    if mrp.data.motion.master_error() != 0 {
                        error!("Drive Motor - Error: {:?}", &mrp.data.motion._bitfield_1.get(0, 32));
                    }
                    // info!("hall_power_error {:?}", mrp.data.motion.hall_power_error());
                    // info!("hall_disconnected_error {:?}", mrp.data.motion.hall_disconnected_error());
                    // info!("bldc_transition_error {:?}", mrp.data.motion.bldc_transition_error());
                    // info!("bldc_commutation_watchdog_error {:?}", mrp.data.motion.bldc_commutation_watchdog_error());
                    // info!("enc_disconnected_error {:?}", mrp.data.motion.enc_disconnected_error());
                    // info!("enc_decoding_error {:?}", mrp.data.motion.enc_decoding_error());
                    // info!("hall_enc_vel_disagreement_error {:?}", mrp.data.motion.hall_enc_vel_disagreement_error());
                    // info!("overcurrent_error {:?}", mrp.data.motion.overcurrent_error());
                    // info!("undervoltage_error {:?}", mrp.data.motion.undervoltage_error());
                    // info!("overvoltage_error {:?}", mrp.data.motion.overvoltage_error());
                    // info!("torque_limited {:?}", mrp.data.motion.torque_limited());
                    // info!("control_loop_time_error {:?}", mrp.data.motion.control_loop_time_error());
                    // info!("reset_watchdog_independent {:?}", mrp.data.motion.reset_watchdog_independent());
                    // info!("reset_watchdog_window {:?}", mrp.data.motion.reset_watchdog_window());
                    // info!("reset_low_power {:?}", mrp.data.motion.reset_low_power());
                    // info!("reset_software {:?}", mrp.data.motion.reset_software());
                } else if mrp.type_ == MRP_PARAMS {
                    trace!("Received parameter response packet");
                    debug!("Parameter response data: {:?}", buf);
                    self.current_params_state = mrp.data.params;
                }
            }
        }
    }

    pub fn log_reset(&self, motor_id: &str) {
        if self.current_state.reset_watchdog_independent() != 0 {
            defmt::warn!("Drive Motor {} Reset: Watchdog Independent", motor_id);
        }
        if self.current_state.reset_watchdog_window() != 0 {
            defmt::warn!("Drive Motor {} Reset: Watchdog Window", motor_id);
        }
        if self.current_state.reset_low_power() != 0 {
            defmt::warn!("Drive Motor {} Reset: Low Power", motor_id);
        }
        if self.current_state.reset_software() != 0 {
            defmt::warn!("Drive Motor {} Reset: Software", motor_id);
        }
        if self.current_state.reset_pin() != 0 {
            defmt::warn!("Drive Motor {} Reset: Pin", motor_id);
        }
    }

    pub fn send_params_command(&mut self) {
        unsafe {
            let mut cmd: MotorCommandPacket = { MaybeUninit::zeroed().assume_init() };

            cmd.type_ = MCP_PARAMS;
            cmd.crc32 = 0;

            // TODO figure out what to set here
            // Update a param like this
            // cmd.data.params.set_update_timestamp(1);
            // cmd.data.params.timestamp = 0x0;

            let struct_bytes = core::slice::from_raw_parts(
                (&cmd as *const MotorCommandPacket) as *const u8,
                core::mem::size_of::<MotorCommandPacket>(),
            );

            self.stm32_uart_interface.send_or_discard_data(struct_bytes);
        }
    }

    pub fn send_motion_command(&mut self) {
        unsafe {
            let mut cmd: MotorCommandPacket = { MaybeUninit::zeroed().assume_init() };

            cmd.type_ = MCP_MOTION;
            cmd.crc32 = 0;
            cmd.data.motion.set_reset(self.reset_flagged as u32);
            cmd.data.motion.set_enable_telemetry(self.telemetry_enabled as u32);
            cmd.data.motion.set_enable_motion(self.motion_enabled as u32);
            cmd.data.motion.set_calibrate_current(self.calibrate_current as u32);
            cmd.data.motion.motion_control_type = self.motion_type;
            cmd.data.motion.setpoint = self.setpoint;
            //info!("setpoint: {:?}", cmd.data.motion.setpoint);

            let struct_bytes = core::slice::from_raw_parts(
                (&cmd as *const MotorCommandPacket) as *const u8,
                core::mem::size_of::<MotorCommandPacket>(),
            );

            self.stm32_uart_interface.send_or_discard_data(struct_bytes);
        }

        self.reset_flagged = false;
    }

    pub fn get_latest_state(&self) -> MotorTelemetry {
        self.current_state
    }

    pub fn set_motion_type(&mut self, motion_type: MotionCommandType::Type) {
        self.motion_type = motion_type;
    }

    pub fn set_setpoint(&mut self, setpoint: f32) {
        self.setpoint = setpoint;
    }

    pub fn flag_reset(&mut self) {
        self.reset_flagged = true;
    }

    pub fn set_telemetry_enabled(&mut self, telemetry_enabled: bool) {
        self.telemetry_enabled = telemetry_enabled;
    }

    pub fn set_motion_enabled(&mut self, enabled: bool) {
        self.motion_enabled = enabled;
    }

    pub fn set_calibrate_current(&mut self, calibrate_current: bool) {
        self.calibrate_current = calibrate_current;
    }

    pub fn read_current_timestamp_ms(&self) -> u32 {
        return self.current_timestamp_ms;
    }

    pub fn read_is_error(&self) -> bool {
        return self.current_state.master_error() != 0;
    }

    pub fn check_hall_error(&self) -> bool {
        return self.current_state.hall_power_error() != 0 || self.current_state.hall_disconnected_error() != 0 || self.current_state.hall_enc_vel_disagreement_error() != 0;
    }

    pub fn read_encoder_delta(&self) -> i32 {
        return self.current_state.encoder_delta;
    }

    pub fn read_rads(&self) -> f32 {
        return self.current_state.vel_enc_estimate;
    }

    pub fn read_rpm(&self) -> f32 {
        return self.current_state.vel_enc_estimate * 60.0 / (2.0 * PI);
    }

    pub fn read_vel_setpoint(&self) -> f32 {
        return self.current_state.vel_setpoint;
    }

    pub fn read_vel_computed_duty(&self) -> f32 {
        return self.current_state.vel_computed_duty;
    }

    pub fn read_current(&self) -> f32 {
        return self.current_state.current_estimate;
    }

    pub fn read_torque_setpoint(&self) -> f32 {
        return self.current_state.torque_setpoint;
    }

    pub fn read_torque_estimate(&self) -> f32 {
        return self.current_state.torque_estimate;
    }

    pub fn read_torque_computed_error(&self) -> f32 {
        return self.current_state.torque_computed_error;
    }

    pub fn read_torque_computed_nm(&self) -> f32 {
        return self.current_state.torque_computed_nm;
    }

    pub fn read_torque_computed_duty(&self) -> f32 {
        return self.current_state.torque_computed_duty;
    }

    pub fn read_vbus_voltage(&self) -> f32 {
        return self.current_state.vbus_voltage;
    }
}<|MERGE_RESOLUTION|>--- conflicted
+++ resolved
@@ -204,6 +204,7 @@
                 res = Err(());
             },
         }
+
         // Make sure that the uart queue is empty of any possible parameter
         // response packets, which may cause side effects for the flashing
         // process
@@ -211,31 +212,6 @@
         return res;
     }
 
-<<<<<<< HEAD
-    pub async fn load_firmware_image(&mut self, debug_switch: bool, fw_image_bytes: &[u8]) -> Result<(), ()> {
-        let res;
-        if debug_switch {
-            defmt::info!("Drive Motor - Flashing firmware image in debug mode");
-            res = self.stm32_uart_interface.load_motor_firmware_image(fw_image_bytes).await;
-        } else {
-            defmt::info!("Drive Motor - Will check if firmware image needs flashing");
-            let controller_needs_flash: bool = self.check_wheel_needs_flash().await;
-            defmt::debug!("Motor Controller Needs Flash - {:?}", controller_needs_flash);
-
-            if controller_needs_flash {
-                defmt::trace!("UART config updated");
-                res = self.stm32_uart_interface.load_motor_firmware_image(fw_image_bytes).await;
-            } else {
-                defmt::info!("Wheel image is up to date, skipping flash");
-                res = Ok(());
-            }
-        }
-
-        // this is safe because load firmware image call will reset the target device
-        // it will begin issueing telemetry updates
-        // these are the only packets it sends so any blocked process should get the data it now needs
-        defmt::debug!("Drive Motor - Update config");
-=======
     pub async fn init_firmware_image(&mut self, flash: bool, fw_image_bytes: &[u8]) -> Result<(), ()> {
         if flash {
             defmt::info!("Wheel Interface - Flashing firmware image");
@@ -244,7 +220,6 @@
             defmt::info!("Wheel Interface - Skipping firmware flash");
         }
 
->>>>>>> 305142a2
         self.stm32_uart_interface.update_uart_config(2_000_000, Parity::ParityEven).await;
 
         Timer::after(Duration::from_millis(1)).await;
@@ -255,15 +230,6 @@
         return Ok(());
     }
 
-<<<<<<< HEAD
-    pub async fn load_default_firmware_image(&mut self, debug_switch: bool) -> Result<(), ()> {
-        return self.load_firmware_image(debug_switch, self.firmware_image).await;
-    }
-
-    pub async fn save_motor_current_constants(&mut self, current_constant: f32) -> Result<(), ()> {
-        defmt::debug!("Drive Motor - Saving motor current constant: {:?}", current_constant);
-        self.stm32_uart_interface.write_current_calibration_constants(current_constant).await
-=======
     pub async fn init_default_firmware_image(&mut self, force_flash: bool) -> Result<(), ()> {
         let flash;
         if force_flash {
@@ -287,8 +253,14 @@
             }
         }
         return self.init_firmware_image(flash, self.firmware_image).await;
->>>>>>> 305142a2
-    }
+    }
+    
+    pub async fn save_motor_current_constants(&mut self, current_constant: f32) -> Result<(), ()> {
+        defmt::debug!("Drive Motor - Saving motor current constant: {:?}", current_constant);
+        self.stm32_uart_interface.write_current_calibration_constants(current_constant).await
+
+    }
+
 
     pub fn process_packets(&mut self) {
         while let Ok(res) = self.stm32_uart_interface.try_read_data() {
