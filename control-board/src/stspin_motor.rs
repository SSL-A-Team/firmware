--- conflicted
+++ resolved
@@ -314,10 +314,6 @@
                     *state.offset(i as isize) = buf[i];
                 }
 
-<<<<<<< HEAD
-                self.current_timestamp_ms = mrp.timestamp;
-=======
->>>>>>> 308387e3
                 // TODO probably do some checksum stuff eventually
 
                 // decode union type, and reinterpret subtype
@@ -405,15 +401,9 @@
             cmd.type_ = MCP_MOTION;
             cmd.crc32 = 0;
             cmd.data.motion.set_reset(self.reset_flagged as u32);
-<<<<<<< HEAD
-            cmd.data.motion.set_enable_telemetry(self.telemetry_enabled as u32);
-            cmd.data.motion.set_enable_motion(self.motion_enabled as u32);
-            cmd.data.motion.set_calibrate_current(self.calibrate_current as u32);
-=======
             cmd.data
                 .motion
                 .set_enable_telemetry(self.telemetry_enabled as u32);
->>>>>>> 308387e3
             cmd.data.motion.motion_control_type = self.motion_type;
             cmd.data.motion.setpoint = self.setpoint;
             //info!("setpoint: {:?}", cmd.data.motion.setpoint);
