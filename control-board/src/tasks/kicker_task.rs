use ateam_common_packets::radio::DataPacket;
use ateam_lib_stm32::{drivers::boot::stm32_interface, idle_buffered_uart_spawn_tasks, static_idle_buffered_uart, uart::queue::{IdleBufferedUart, UartReadQueue, UartWriteQueue}};
use embassy_executor::{SendSpawner, Spawner};
use embassy_stm32::{gpio::Pin, usart::Uart};
use embassy_sync::pubsub::WaitResult;
use embassy_time::{Duration, Ticker, Instant};

use crate::{drivers::kicker::Kicker, include_kicker_bin, pins::*, robot_state::SharedRobotState, SystemIrqs};

include_kicker_bin! {KICKER_FW_IMG, "kicker.bin"}

const MAX_TX_PACKET_SIZE: usize = 32;
const TX_BUF_DEPTH: usize = 3;
const MAX_RX_PACKET_SIZE: usize = 64;
const RX_BUF_DEPTH: usize = 20;
const TELEMETRY_TIMEOUT_MS: u64 = 2000;

static_idle_buffered_uart!(KICKER, MAX_RX_PACKET_SIZE, RX_BUF_DEPTH, MAX_TX_PACKET_SIZE, TX_BUF_DEPTH, #[link_section = ".axisram.buffers"]);

#[macro_export]
macro_rules! create_kicker_task {
    ($main_spawner:ident, $uart_queue_spawner:ident, $robot_state:ident,
        $command_subscriber:ident, $kicker_telemetry_publisher:ident, $p:ident) => {
        ateam_control_board::tasks::kicker_task::start_kicker_task(
            $main_spawner, $uart_queue_spawner,
            $robot_state,
            $command_subscriber,
            $kicker_telemetry_publisher,
            $p.UART8, $p.PE0, $p.PE1,
            $p.DMA2_CH2, $p.DMA2_CH3,
            $p.PG2, $p.PG3).await;
    };
}

#[derive(PartialEq, PartialOrd, Debug)]
enum KickerTaskState {
    PoweredOff,
    PowerOn,
    ConnectUart,
    Connected,
    InitiateShutdown,
    WaitShutdown,
}

pub struct KickerTask<'a,
    const LEN_RX: usize,
    const LEN_TX: usize,
    const DEPTH_RX: usize,
    const DEPTH_TX: usize> {
    kicker_driver: Kicker<'a, LEN_RX, LEN_TX, DEPTH_RX, DEPTH_TX>,
    kicker_task_state: KickerTaskState,
    robot_state: &'static SharedRobotState,
    commands_subscriber: CommandsSubscriber,
    kicker_telemetry_publisher: KickerTelemetryPublisher,
}

impl<'a,
const LEN_RX: usize,
const LEN_TX: usize,
const DEPTH_RX: usize,
const DEPTH_TX: usize> KickerTask<'a, LEN_RX, LEN_TX, DEPTH_RX, DEPTH_TX> {
    pub fn new(kicker_driver: Kicker<'a, LEN_RX, LEN_TX, DEPTH_RX, DEPTH_TX>,
            robot_state: &'static SharedRobotState,
            command_subscriber: CommandsSubscriber,
            kicker_telemetry_publisher: KickerTelemetryPublisher) -> Self {
        KickerTask {
            kicker_driver: kicker_driver,
            kicker_task_state: KickerTaskState::PoweredOff,
            robot_state: robot_state,
            commands_subscriber: command_subscriber,
            kicker_telemetry_publisher,
        }
    }

    pub fn new_from_pins(
        uart: &'a IdleBufferedUart<LEN_RX, DEPTH_RX, LEN_TX, DEPTH_TX>,
        read_queue: &'a UartReadQueue<LEN_RX, DEPTH_RX>,
        write_queue: &'a UartWriteQueue<LEN_TX, DEPTH_TX>,
        boot0_pin: impl Pin,
        reset_pin: impl Pin,
        firmware_image: &'a [u8],
        robot_state: &'static SharedRobotState,
        command_subscriber: CommandsSubscriber,
        kicker_telemetry_publisher: KickerTelemetryPublisher) -> Self {

        let kicker_driver = Kicker::new_from_pins(uart, read_queue, write_queue, boot0_pin, reset_pin, firmware_image);

        Self::new(kicker_driver, robot_state, command_subscriber, kicker_telemetry_publisher)
    }

    pub async fn kicker_task_entry(&mut self) {
        let mut main_loop_ticker = Ticker::every(Duration::from_hz(100));
        // Connection timeout start will be reset when connection is established and when a telemetry packet is received
        let mut connection_timeout_start = Instant::now();
        loop {
            let cur_robot_state = self.robot_state.get_state();

            if self.kicker_driver.process_telemetry() {
<<<<<<< HEAD
                connection_timeout_start = Instant::now();
=======
                last_packet_sent_time = Instant::now();

                self.kicker_telemetry_publisher.publish_immediate(self.kicker_driver.get_lastest_state());
>>>>>>> 4ff412db
            }

            let cur_time = Instant::now();
            if self.kicker_task_state == KickerTaskState::Connected && Instant::checked_duration_since(&cur_time, connection_timeout_start).unwrap().as_millis() > TELEMETRY_TIMEOUT_MS {
                // Check if telemetry has been received in this timeout period
                defmt::error!("Kicker Interface - Kicker telemetry timed out, resetting kicker!");
                self.kicker_driver.reset().await;
            }

            // TODO global state overrides of kicker state
            // e.g. external shutdown requsts, battery votlage, etc
            if self.kicker_task_state == KickerTaskState::Connected && cur_robot_state.shutdown_requested {
                self.kicker_task_state = KickerTaskState::InitiateShutdown;
            }

            match self.kicker_task_state {
                KickerTaskState::PoweredOff => {
                    defmt::trace!("Kicker Interface - Kicker is in power off state");
                    if cur_robot_state.hw_init_state_valid && !cur_robot_state.shutdown_requested {
                        self.kicker_task_state = KickerTaskState::PowerOn;
                    }
                },
                KickerTaskState::PowerOn => {
                    // lets power settle on kicker
                    defmt::trace!("Kicker Interface - Reset kicker");

                    self.kicker_driver.enter_reset().await;
                    self.kicker_driver.leave_reset().await;
                    // power should be coming on, attempt connection
                    self.kicker_task_state = KickerTaskState::ConnectUart;
                },
                KickerTaskState::ConnectUart => {
                    let force_flash = cur_robot_state.hw_debug_mode;
                    if self.kicker_driver.init_default_firmware_image(force_flash).await.is_err() {
                        // attempt to power on the board again
                        // if the kicker is missing or bugged we'll stay in a power on -> attempt
                        // uart loop forever
                        self.kicker_task_state = KickerTaskState::PowerOn;

                        defmt::error!("Kicker Interface - Kicker firmware load failed, try power cycle");
                    } else {
                        self.kicker_task_state = KickerTaskState::Connected;
                        connection_timeout_start = Instant::now();
                        main_loop_ticker.reset();

                        defmt::info!("Kicker Interface - Kicker connection loop start");
                    }
                },
                KickerTaskState::Connected => {
                    self.connected_poll_loop().await;
                    // external events will move us out of this state
                },
                KickerTaskState::InitiateShutdown => {
                    defmt::trace!("Kicker Interface - Requesting shutdown.");
                    self.kicker_driver.request_shutdown();

                    // wait for kicker to ack shutdown
                    if self.kicker_driver.shutdown_acknowledge() {
                        defmt::info!("Kicker Interface - Kicker acknowledged shutdown request");
                        self.kicker_task_state = KickerTaskState::WaitShutdown;
                    }
                },
                KickerTaskState::WaitShutdown => {
                    if self.kicker_driver.shutdown_completed() {
                        defmt::info!("Kicker Interface - Kicker finished shutdown");
                        self.kicker_task_state = KickerTaskState::PoweredOff;
                        self.robot_state.set_kicker_shutdown_complete(true);
                    }
                },
            }

            // if we are in any substate of connected, then send
            // commands to the kicker
            if self.kicker_task_state >= KickerTaskState::Connected {
                self.kicker_driver.send_command();

                let ball_detected = self.kicker_driver.ball_detected();
                if ball_detected {
                    defmt::info!("Kicker Interface - Ball detected!");
                }

                self.robot_state.set_ball_detected(ball_detected);
            }

            self.robot_state.set_kicker_inop(self.kicker_task_state < KickerTaskState::Connected);

            main_loop_ticker.next().await;
        }
    }

    async fn connected_poll_loop(&mut self) {
        self.kicker_driver.set_telemetry_enabled(true);

        if let Some(pkt) = self.commands_subscriber.try_next_message() {
            match pkt {
                WaitResult::Lagged(amnt) => {
                    if amnt > 3 {
                        defmt::warn!("Kicker Interface - Kicker task lagged processing commands by {} msgs", amnt);
                    }
                },
                WaitResult::Message(cmd) => {
                    match cmd {
                        DataPacket::BasicControl(bc_pkt) => {
                            self.kicker_driver.set_kick_strength(bc_pkt.kick_vel);
                            self.kicker_driver.request_kick(bc_pkt.kick_request);
                            self.kicker_driver.set_drib_vel(bc_pkt.dribbler_speed);
                        },
                        DataPacket::ParameterCommand(_) => {
                            // we currently don't have any kicker parameters
                        },
                    }
                },
            }
        }
    }
}

#[embassy_executor::task]
async fn kicker_task_entry(mut kicker_task: KickerTask<'static, MAX_RX_PACKET_SIZE, MAX_TX_PACKET_SIZE, RX_BUF_DEPTH, TX_BUF_DEPTH>) {
    loop {
        kicker_task.kicker_task_entry().await;
        defmt::error!("Kicker Interface - Kicker task returned");
    }
}

pub async fn start_kicker_task(kicker_task_spawner: Spawner,
    queue_spawner: SendSpawner,
    robot_state: &'static SharedRobotState,
    command_subscriber: CommandsSubscriber,
    kicker_telemetry_publisher: KickerTelemetryPublisher,
    kicker_uart: KickerUart,
    kicker_uart_rx_pin: KickerUartRxPin,
    kicker_uart_tx_pin: KickerUartTxPin,
    kicker_uart_rx_dma: KickerRxDma,
    kicker_uart_tx_dma: KickerTxDma,
    kicker_boot0_pin: KickerBootPin,
    kicker_reset_pin: KickerResetPin) {

    let initial_kicker_uart_conifg = stm32_interface::get_bootloader_uart_config();

    let kicker_uart = Uart::new(kicker_uart, kicker_uart_rx_pin, kicker_uart_tx_pin, SystemIrqs, kicker_uart_tx_dma, kicker_uart_rx_dma, initial_kicker_uart_conifg).unwrap();

    KICKER_IDLE_BUFFERED_UART.init();
    idle_buffered_uart_spawn_tasks!(queue_spawner, KICKER, kicker_uart);

    let kicker_task = KickerTask::new_from_pins(&KICKER_IDLE_BUFFERED_UART, KICKER_IDLE_BUFFERED_UART.get_uart_read_queue(), KICKER_IDLE_BUFFERED_UART.get_uart_write_queue(), kicker_boot0_pin, kicker_reset_pin, KICKER_FW_IMG, robot_state, command_subscriber, kicker_telemetry_publisher);
    kicker_task_spawner.spawn(kicker_task_entry(kicker_task)).unwrap();
}<|MERGE_RESOLUTION|>--- conflicted
+++ resolved
@@ -96,13 +96,9 @@
             let cur_robot_state = self.robot_state.get_state();
 
             if self.kicker_driver.process_telemetry() {
-<<<<<<< HEAD
                 connection_timeout_start = Instant::now();
-=======
-                last_packet_sent_time = Instant::now();
 
                 self.kicker_telemetry_publisher.publish_immediate(self.kicker_driver.get_lastest_state());
->>>>>>> 4ff412db
             }
 
             let cur_time = Instant::now();
