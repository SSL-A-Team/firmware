
use ateam_common_packets::{bindings::BasicTelemetry, radio::TelemetryPacket};
use ateam_lib_stm32::{idle_buffered_uart_read_task, idle_buffered_uart_write_task, static_idle_buffered_uart, uart::queue::{IdleBufferedUart, UartReadQueue, UartWriteQueue}};
use credentials::WifiCredential;
use embassy_executor::{SendSpawner, Spawner};
use embassy_futures::select::{select, Either};
use embassy_stm32::{
    gpio::{Input, Pin, Pull},
    usart::{self, DataBits, Parity, StopBits, Uart}
};
use embassy_time::{Duration, Instant, Ticker, Timer};

use crate::{drivers::radio_robot::{RobotRadio, TeamColor}, pins::*, robot_state::SharedRobotState, tasks::dotstar_task::{ControlBoardLedCommand, RadioStatusLedCommand}, SystemIrqs};

#[macro_export]
macro_rules! create_radio_task {
    ($main_spawner:ident, $rx_uart_queue_spawner:ident, $tx_uart_queue_spawner:ident, $robot_state:ident,
        $radio_command_publisher:ident, $radio_telemetry_subscriber:ident, $led_command_pub:ident,
        $wifi_credentials:ident, $p:ident) => {
        ateam_control_board::tasks::radio_task::start_radio_task(
            $main_spawner, $rx_uart_queue_spawner, $tx_uart_queue_spawner,
            $robot_state,
            $radio_command_publisher, $radio_telemetry_subscriber, $led_command_pub,
            &$wifi_credentials,
            $p.USART2, $p.PD6, $p.PD5, $p.PD3, $p.PD4,
            $p.DMA2_CH1, $p.DMA2_CH0,
            $p.PD7, $p.PA15);
    };
}

pub const RADIO_LOOP_RATE_MS: u64 = 10;

<<<<<<< HEAD
pub const RADIO_MAX_TX_PACKET_SIZE: usize = core::mem::size_of::<RadioPacket>();
=======
pub const RADIO_MAX_TX_PACKET_SIZE: usize = 448;
>>>>>>> fa41ad8b
pub const RADIO_TX_BUF_DEPTH: usize = 4;
pub const RADIO_MAX_RX_PACKET_SIZE: usize = core::mem::size_of::<RadioPacket>();
pub const RADIO_RX_BUF_DEPTH: usize = 4;

static_idle_buffered_uart!(RADIO, RADIO_MAX_RX_PACKET_SIZE, RADIO_RX_BUF_DEPTH, RADIO_MAX_TX_PACKET_SIZE, RADIO_TX_BUF_DEPTH, #[link_section = ".axisram.buffers"]);


#[derive(Clone, Copy, PartialEq, PartialOrd, Debug)]
enum RadioConnectionState {
    Unconnected,
    ConnectedPhys,
    ConnectedUart,
    ConnectedNetwork,
    Connected
}

pub struct RadioTask<
        const RADIO_MAX_TX_PACKET_SIZE: usize,
        const RADIO_MAX_RX_PACKET_SIZE: usize,
        const RADIO_TX_BUF_DEPTH: usize,
        const RADIO_RX_BUF_DEPTH: usize> {
    shared_robot_state: &'static SharedRobotState,
    command_publisher: CommandsPublisher,
    telemetry_subscriber: TelemetrySubcriber,
    led_command_pub: LedCommandPublisher,
    radio: RobotRadio<'static, RADIO_MAX_TX_PACKET_SIZE, RADIO_MAX_RX_PACKET_SIZE, RADIO_TX_BUF_DEPTH, RADIO_RX_BUF_DEPTH>,
    radio_ndet_input: Input<'static>,

    connection_state: RadioConnectionState,
    wifi_credentials: &'static [WifiCredential],

    last_software_packet: Instant,
    last_basic_telemetry: BasicTelemetry,
}

impl<
        const RADIO_MAX_TX_PACKET_SIZE: usize,
        const RADIO_MAX_RX_PACKET_SIZE: usize,
        const RADIO_TX_BUF_DEPTH: usize,
        const RADIO_RX_BUF_DEPTH: usize>
    RadioTask<RADIO_MAX_TX_PACKET_SIZE, RADIO_MAX_RX_PACKET_SIZE, RADIO_TX_BUF_DEPTH, RADIO_RX_BUF_DEPTH> {
    // pub type TaskRobotRadio = RobotRadio<'static, RADIO_MAX_TX_PACKET_SIZE, RADIO_MAX_RX_PACKET_SIZE, RADIO_TX_BUF_DEPTH, RADIO_RX_BUF_DEPTH>;

    const RETRY_DELAY_MS: u64 = 1000;
    const RESPONSE_FROM_PC_TIMEOUT_MS: u64 = 1000;
    const UART_CONNECT_TIMEOUT_MS: u64 = 5000;

    pub fn new(robot_state: &'static SharedRobotState,
            command_publisher: CommandsPublisher,
            telemetry_subscriber: TelemetrySubcriber,
            led_command_pub: LedCommandPublisher,
            radio: RobotRadio<'static, RADIO_MAX_TX_PACKET_SIZE, RADIO_MAX_RX_PACKET_SIZE, RADIO_TX_BUF_DEPTH, RADIO_RX_BUF_DEPTH>,
            radio_ndet_input: Input<'static>,
            wifi_credentials: &'static [WifiCredential]) -> Self {
        RadioTask {
            shared_robot_state: robot_state,
            command_publisher: command_publisher,
            telemetry_subscriber: telemetry_subscriber,
            led_command_pub,
            radio: radio,
            radio_ndet_input: radio_ndet_input,
            connection_state: RadioConnectionState::Unconnected,
            wifi_credentials: wifi_credentials,
            last_software_packet: Instant::now(),
            last_basic_telemetry: Default::default(),
        }
    }

    pub fn new_from_pins(robot_state: &'static SharedRobotState,
            command_publisher: CommandsPublisher,
            telemetry_subscriber: TelemetrySubcriber,
            led_command_pub: LedCommandPublisher,
            radio_uart: &'static IdleBufferedUart<RADIO_MAX_RX_PACKET_SIZE, RADIO_RX_BUF_DEPTH, RADIO_MAX_TX_PACKET_SIZE, RADIO_TX_BUF_DEPTH>,
            radio_rx_uart_queue: &'static UartReadQueue<RADIO_MAX_RX_PACKET_SIZE, RADIO_RX_BUF_DEPTH>,
            radio_tx_uart_queue: &'static UartWriteQueue<RADIO_MAX_TX_PACKET_SIZE, RADIO_TX_BUF_DEPTH>,
            radio_reset_pin: impl Pin,
            radio_ndet_pin: impl Pin,
            wifi_credentials: &'static [WifiCredential]) -> Self {

        let radio = RobotRadio::new(radio_uart, radio_rx_uart_queue, radio_tx_uart_queue, radio_reset_pin);

        let radio_ndet = Input::new(radio_ndet_pin, Pull::None);

        Self::new(robot_state, command_publisher, telemetry_subscriber, led_command_pub, radio, radio_ndet, wifi_credentials)
    }

    async fn radio_task_entry(&mut self) {
        defmt::info!("radio task startup");

        let mut radio_loop_rate_ticker = Ticker::every(Duration::from_millis(RADIO_LOOP_RATE_MS));

        // initialize a copy of the robot state so we can track updates
        let mut last_robot_state = self.shared_robot_state.get_state();

        // allow default fallback state transition of none
        #[allow(unused_assignments)]
        // let mut next_connection_state = self.connection_state;
        loop {
            // Keep a local flag of radio issues.
            let mut radio_inop_flag_local = false;
            let mut radio_network_fail_local = false;
            // check for hardware config changes that affect radio connection

            let cur_robot_state = self.shared_robot_state.get_state();
            if cur_robot_state != last_robot_state {
                // we are connected to software and robot id or team was changed on hardware
                if self.connection_state == RadioConnectionState::Connected &&
                        (cur_robot_state.hw_robot_id != last_robot_state.hw_robot_id ||
                        cur_robot_state.hw_robot_team_is_blue != last_robot_state.hw_robot_team_is_blue) {
                    // Enter connected network state (disconnecting)
                    self.connection_state = RadioConnectionState::ConnectedNetwork;
                    defmt::info!("shell state change triggering software reconnect");
                }

                // We are at least connected on UART and the wifi network id changed
                if self.connection_state >= RadioConnectionState::ConnectedUart &&
                    cur_robot_state.hw_wifi_network_index != last_robot_state.hw_wifi_network_index {
                    defmt::info!("dip state change triggering wifi network change");

                    if self.radio.disconnect_network().await.is_err() {
                        // this is really only an error if we think we're connected
                        // this separation is really poorly handled right now
                        // TODO move all statefulness down into driver
                        defmt::error!("failed to cleanly disconnect - consider radio reboot");
                    }

                    // Go back to reset the full network flow.
                    self.connection_state = RadioConnectionState::ConnectedUart;
                }
            }

            // Check for missing radio. Highest priority clear of state.
            if self.radio_ndet_input.is_high() {
                defmt::error!("radio appears unplugged.");
                radio_inop_flag_local = true;
                self.connection_state = RadioConnectionState::Unconnected;
                self.led_command_pub.publish(ControlBoardLedCommand::Radio(RadioStatusLedCommand::Off)).await;
            }

            // execute on the connection state

            match self.connection_state {
                RadioConnectionState::Unconnected => {
                    // Radio detect pin says unplugged from above.
                    if radio_inop_flag_local {
                        self.connection_state = RadioConnectionState::Unconnected;
                    } else {
                        // Pin is detected, so connected physically.
                        self.connection_state = RadioConnectionState::ConnectedPhys;
                        self.led_command_pub.publish(ControlBoardLedCommand::Radio(RadioStatusLedCommand::ConnectedPhys)).await;
                    }
                },
                RadioConnectionState::ConnectedPhys => {
                    if self.connect_uart().await.is_err() {
                        radio_inop_flag_local = true;
                        // If the pin is unconnected, will be overridden out of the state.
                        // So just check UART again.
                        self.connection_state = RadioConnectionState::ConnectedPhys;
                        self.led_command_pub.publish(ControlBoardLedCommand::Radio(RadioStatusLedCommand::ConnectedPhys)).await;
                    } else {
                        // UART is not in error, so good to go.
                        self.connection_state = RadioConnectionState::ConnectedUart;
                        self.led_command_pub.publish(ControlBoardLedCommand::Radio(RadioStatusLedCommand::ConnectedUart)).await;
                    }
                },
                RadioConnectionState::ConnectedUart => {
                    let wifi_network_ind = cur_robot_state.hw_wifi_network_index as usize;
                    let wifi_credential = if wifi_network_ind >= self.wifi_credentials.len() {
                        self.wifi_credentials[self.wifi_credentials.len() - 1]
                    } else {
                        self.wifi_credentials[wifi_network_ind]
                    };

                    defmt::debug!("connecting to network ({}): ssid: {}, password: {}", wifi_network_ind, wifi_credential.get_ssid(), wifi_credential.get_password());
                    if self.connect_network(wifi_credential, cur_robot_state.hw_robot_id).await.is_err() {
                        // If network connection failed, go back up to verify UART.
                        radio_network_fail_local = true;
                        self.connection_state = RadioConnectionState::ConnectedPhys;
                        self.led_command_pub.publish(ControlBoardLedCommand::Radio(RadioStatusLedCommand::ConnectedPhys)).await;
                    } else {
                        self.connection_state = RadioConnectionState::ConnectedNetwork;
                        self.led_command_pub.publish(ControlBoardLedCommand::Radio(RadioStatusLedCommand::ConnectedNetwork)).await;
                    }
                },
                RadioConnectionState::ConnectedNetwork => {
                    if let Ok(connected) = self.connect_software(cur_robot_state.hw_robot_id, cur_robot_state.hw_robot_team_is_blue).await {
                        if connected {
                            // Refresh last software packet on first connect.
                            self.last_software_packet = Instant::now();
                            self.connection_state = RadioConnectionState::Connected;
                            radio_loop_rate_ticker.reset();
                            self.led_command_pub.publish(ControlBoardLedCommand::Radio(RadioStatusLedCommand::ConnectedSoftware)).await;
                        } else {
                            // Software didn't respond to our hello, it may not be started yet.
                            radio_network_fail_local = true;
                            self.connection_state = RadioConnectionState::ConnectedNetwork;
                            self.led_command_pub.publish(ControlBoardLedCommand::Radio(RadioStatusLedCommand::ConnectedNetwork)).await;
                        }
                    } else {
                        radio_network_fail_local = true;
                        // If network connection failed, go back up to verify UART.
                        self.connection_state = RadioConnectionState::ConnectedPhys;
                        self.led_command_pub.publish(ControlBoardLedCommand::Radio(RadioStatusLedCommand::ConnectedPhys)).await;
                    }
                },
                RadioConnectionState::Connected => {
                    let _ = self.process_packets().await;
                    // if we're stably connected, process packets at 100Hz

                    // If timeout have elapsed since we last got a packet,
                    // reboot the robot (unless we had a shutdown request).
                    let cur_time = Instant::now();
                    if !cur_robot_state.shutdown_requested &&
                        Instant::checked_duration_since(&cur_time, self.last_software_packet).unwrap().as_millis() > Self::RESPONSE_FROM_PC_TIMEOUT_MS {
                        defmt::warn!("software timeout - rebooting...");
                        Timer::after_millis(100).await;
                        cortex_m::peripheral::SCB::sys_reset();
                    }
                },
            }

            // set global radio connected flag
            self.shared_robot_state.set_radio_network_ok(self.connection_state >= RadioConnectionState::ConnectedNetwork);
            self.shared_robot_state.set_radio_bridge_ok(self.connection_state == RadioConnectionState::Connected);
            self.shared_robot_state.set_radio_inop(radio_inop_flag_local);

            if radio_inop_flag_local {
                // If hardware problems is present, adds a delay.
                Timer::after_millis(Self::RETRY_DELAY_MS).await;
            }
            else if radio_network_fail_local {
                // If network problems is present, adds a delay.
                Timer::after_millis(Self::RESPONSE_FROM_PC_TIMEOUT_MS).await;
            }

            last_robot_state = cur_robot_state;

            radio_loop_rate_ticker.next().await;
        }

    }

    async fn connect_uart(&mut self) -> Result<(), ()> {
        defmt::info!("connecting radio uart");
        match select(self.radio.connect_uart(), Timer::after_millis(Self::UART_CONNECT_TIMEOUT_MS)).await {
            Either::First(res) => {
                if res.is_err() {
                    defmt::error!("failed to establish radio UART connection.");
                    return Err(());
                } else {
                    defmt::debug!("established radio uart coms");
                    return Ok(());
                }
            }
            Either::Second(_) => {
                defmt::error!("initial radio uart connection timed out");
                return Err(());
            }
        }
    }

    async fn connect_network(&mut self, wifi_network: WifiCredential, robot_id: u8) -> Result<(), ()> {
        if self.radio.connect_to_network(wifi_network, robot_id).await.is_err() {
            defmt::error!("failed to connect to wifi network.");
            return Err(());
        }
        defmt::info!("radio connected");

        let res = self.radio.open_multicast().await;
        if res.is_err() {
            defmt::error!("failed to establish multicast socket to network.");
            return Err(());
        }
        defmt::info!("multicast open");

        return Ok(());
    }

    async fn connect_software(&mut self, robot_id: u8, is_blue: bool) -> Result<bool, ()> {
        defmt::info!("sending hello");

        let team_color = if is_blue {
            TeamColor::Blue
        } else {
            TeamColor::Yellow
        };

        if self.radio.send_hello(robot_id, team_color).await.is_err() {
            defmt::error!("send hello failed.");
            return Err(());
        }

        let hello = self.radio.wait_hello(Duration::from_millis(Self::RESPONSE_FROM_PC_TIMEOUT_MS)).await;
        match hello {
            Ok(hello) => {
                defmt::info!(
                    "recieved hello resp to: {}.{}.{}.{}:{}",
                    hello.ipv4[0], hello.ipv4[1], hello.ipv4[2], hello.ipv4[3], hello.port
                );

                let start_time = Instant::now();
                self.radio.close_peer().await.unwrap();

                self.radio.open_unicast(hello.ipv4, hello.port).await.expect("failed to open unicast port");
                defmt::info!("unicast open");

                let end_time = Instant::now();
                defmt::info!("multicast peer closed (took {} ms)", (end_time - start_time).as_millis());


                return Ok(true);
            }
            Err(_) => {
                return Ok(false);
            }
        }
    }

    async fn process_packets(&mut self) -> Result<(), ()> {
        // read any packets
        loop {
            if let Ok(pkt) = self.radio.read_packet_nonblocking() {
                if let Some(c2_pkt) = pkt {
                    // update the last packet timestamp
                    self.last_software_packet = Instant::now();
                    self.command_publisher.publish_immediate(c2_pkt);
                } else {
                    break;
                }
            } else {
                defmt::warn!("RadioTask - error reading data packet");
            }
        }

        // write outbound packets
        loop {
            if let Some(telemetry) = self.telemetry_subscriber.try_next_message_pure() {
                match telemetry {
                    TelemetryPacket::Basic(basic) => {
                        self.last_basic_telemetry = basic;
                    },
                    TelemetryPacket::Extended(control) => {
                        if self.radio.send_control_debug_telemetry(control).await.is_err() {
                            defmt::warn!("RadioTask - failed to send control debug telemetry packet");
                        }
                    },
                    TelemetryPacket::ParameterCommandResponse(pc_resp) => {
                        if self.radio.send_parameter_response(pc_resp).await.is_err() {
                            defmt::warn!("RadioTask - failed to send control parameter response packet");
                        }
                    },
                }
            } else {
                break;
            }
        }

        // always send the latest telemetry
        if let Err(e) = self.radio.send_telemetry(self.last_basic_telemetry) {
            defmt::warn!("RadioTask - failed to send basic telem packet {:?}", e);
        }

        return Ok(())
    }
}

pub fn startup_uart_config() -> usart::Config {
    let mut radio_uart_config = usart::Config::default();
    radio_uart_config.baudrate = 115_200;
    radio_uart_config.data_bits = DataBits::DataBits8;
    radio_uart_config.stop_bits = StopBits::STOP1;
    radio_uart_config.parity = Parity::ParityNone;

    radio_uart_config
}

#[embassy_executor::task]
async fn radio_task_entry(mut radio_task: RadioTask<RADIO_MAX_TX_PACKET_SIZE, RADIO_MAX_RX_PACKET_SIZE, RADIO_TX_BUF_DEPTH, RADIO_RX_BUF_DEPTH>) {
    loop {
        radio_task.radio_task_entry().await;
        defmt::error!("radio task returned");
    }
}

pub fn start_radio_task(radio_task_spawner: Spawner,
        rx_queue_spawner: SendSpawner,
        tx_queue_spawner: SendSpawner,
        robot_state: &'static SharedRobotState,
        command_publisher: CommandsPublisher,
        telemetry_subscriber: TelemetrySubcriber,
        led_command_pub: LedCommandPublisher,
        wifi_credentials: &'static [WifiCredential],
        radio_uart: RadioUART,
        radio_uart_rx_pin: RadioUartRxPin,
        radio_uart_tx_pin: RadioUartTxPin,
        _radio_uart_cts_pin: RadioUartCtsPin,
        _radio_uart_rts_pin: RadioUartRtsPin,
        radio_uart_rx_dma: RadioRxDMA,
        radio_uart_tx_dma: RadioTxDMA,
        radio_reset_pin: RadioResetPin,
        radio_ndet_pin: RadioNDetectPin) {

    let uart_conifg = startup_uart_config();
    // let radio_uart = Uart::new(radio_uart, radio_uart_rx_pin, radio_uart_tx_pin, SystemIrqs, radio_uart_tx_dma, radio_uart_rx_dma, uart_conifg).unwrap();
    let radio_uart = Uart::new_with_rtscts(radio_uart, radio_uart_rx_pin, radio_uart_tx_pin, SystemIrqs, _radio_uart_rts_pin, _radio_uart_cts_pin, radio_uart_tx_dma, radio_uart_rx_dma, uart_conifg).unwrap();
    let (radio_uart_tx, radio_uart_rx) = Uart::split(radio_uart);

    defmt::info!("uart initialized");
    RADIO_IDLE_BUFFERED_UART.init();

    defmt::info!("uart queue init");


    rx_queue_spawner.spawn(idle_buffered_uart_read_task!(RADIO, radio_uart_rx)).unwrap();
    defmt::info!("radio uart read task online");
    tx_queue_spawner.spawn(idle_buffered_uart_write_task!(RADIO, radio_uart_tx)).unwrap();
    defmt::info!("radio uart write task online");


    let radio_task = RadioTask::new_from_pins(robot_state, command_publisher, telemetry_subscriber, led_command_pub, &RADIO_IDLE_BUFFERED_UART, RADIO_IDLE_BUFFERED_UART.get_uart_read_queue(), RADIO_IDLE_BUFFERED_UART.get_uart_write_queue(), radio_reset_pin, radio_ndet_pin, wifi_credentials);

    radio_task_spawner.spawn(radio_task_entry(radio_task)).unwrap();
    defmt::info!("radio task online");
}<|MERGE_RESOLUTION|>--- conflicted
+++ resolved
@@ -30,11 +30,7 @@
 
 pub const RADIO_LOOP_RATE_MS: u64 = 10;
 
-<<<<<<< HEAD
 pub const RADIO_MAX_TX_PACKET_SIZE: usize = core::mem::size_of::<RadioPacket>();
-=======
-pub const RADIO_MAX_TX_PACKET_SIZE: usize = 448;
->>>>>>> fa41ad8b
 pub const RADIO_TX_BUF_DEPTH: usize = 4;
 pub const RADIO_MAX_RX_PACKET_SIZE: usize = core::mem::size_of::<RadioPacket>();
 pub const RADIO_RX_BUF_DEPTH: usize = 4;
