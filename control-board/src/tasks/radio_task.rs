--- conflicted
+++ resolved
@@ -1,11 +1,6 @@
 
-<<<<<<< HEAD
-use ateam_common_packets::{bindings::BasicTelemetry, bindings::RadioPacket, radio::TelemetryPacket};
-use ateam_lib_stm32::{idle_buffered_uart_read_task, idle_buffered_uart_write_task, static_idle_buffered_uart, static_idle_buffered_uart_nl, uart::queue::{IdleBufferedUart, UartReadQueue, UartWriteQueue}};
-=======
 use ateam_common_packets::{bindings::BasicTelemetry, radio::TelemetryPacket};
 use ateam_lib_stm32::{idle_buffered_uart_read_task, idle_buffered_uart_write_task, static_idle_buffered_uart, uart::queue::{IdleBufferedUart, UartReadQueue, UartWriteQueue}};
->>>>>>> 9c89c0b9
 use credentials::WifiCredential;
 use embassy_executor::{SendSpawner, Spawner};
 use embassy_futures::select::{select, Either};
@@ -264,15 +259,10 @@
                     // If timeout have elapsed since we last got a packet,
                     // reboot the robot (unless we had a shutdown request).
                     let cur_time = Instant::now();
-<<<<<<< HEAD
                     if !cur_robot_state.shutdown_requested &&
                         Instant::checked_duration_since(&cur_time, self.last_software_packet).unwrap().as_millis() > Self::RESPONSE_FROM_PC_TIMEOUT_MS {
-=======
-                    if !cur_robot_state.shutdown_requested && 
-                        Instant::checked_duration_since(&cur_time, self.last_software_packet).unwrap().as_millis() > Self::RESPONSE_FROM_PC_TIMEOUT_MS {       
-                        defmt::warn!("software timeout - rebooting...");               
-                        Timer::after_millis(100).await;  
->>>>>>> 9c89c0b9
+                        defmt::warn!("software timeout - rebooting...");
+                        Timer::after_millis(100).await;
                         cortex_m::peripheral::SCB::sys_reset();
                     }
                 },
@@ -359,7 +349,7 @@
 
                 let start_time = Instant::now();
                 self.radio.close_peer().await.unwrap();
-                
+
                 self.radio.open_unicast(hello.ipv4, hello.port).await.expect("failed to open unicast port");
                 defmt::info!("unicast open");
 
