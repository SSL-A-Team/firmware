--- conflicted
+++ resolved
@@ -79,13 +79,13 @@
 
         // read switches
         let robot_network_index = dip_switch.read_block(7..4);
-<<<<<<< HEAD
         let robot_radio_driver_use_flow_control = dip_switch.read_pin(3);
-=======
         let send_extended_telem = dip_switch.read_pin(0);
->>>>>>> 3341a7c3
+
         let hw_debug_mode = debug_mode_dip_switch.read_pin(0);
+        
         let robot_team_isblue = robot_color_dip_switch.read_pin(1);
+        
         let robot_id = robot_id_rotary.read_value();
 
         if hw_debug_mode != cur_robot_state.hw_debug_mode {
@@ -164,23 +164,17 @@
             debug_led0.set_high();
         }
 
-<<<<<<< HEAD
-        debug_led1.set_low();
-        
+        if send_extended_telem {
+            debug_led1.set_high();
+        } else {
+            debug_led1.set_low();
+        }
+
         if robot_radio_driver_use_flow_control {
             debug_led2.set_high();
         } else {
             debug_led2.set_low();
         }
-=======
-        if send_extended_telem {
-            debug_led1.set_high();
-        } else {
-            debug_led1.set_low();
-        }
-
-        debug_led2.set_low();
->>>>>>> 3341a7c3
 
         if hw_debug_mode {
             debug_led3.set_high();
