
use ateam_lib_stm32::anim::{self, AnimInterface, AnimRepeatMode, Blink, CompositeAnimation, Lerp};
use ateam_lib_stm32::drivers::led::apa102::{Apa102, Apa102Anim};
use embassy_executor::Spawner;
use embassy_stm32::gpio::{AnyPin, Level, Output, Pull, Speed};
use embassy_stm32::spi::{Config, Spi};
use embassy_stm32::time::mhz;
use embassy_time::{Duration, Timer};

use smart_leds::colors::{BLACK, WHITE};
use smart_leds::RGB8;
use static_cell::ConstStaticCell;

// use ateam_lib_stm32::drivers::led::apa102::{Apa102, Apa102AnimationRepeat, Apa102AnimationTrait, Apa102Blink};
use ateam_lib_stm32::drivers::switches::button::AdvExtiButton;
use ateam_lib_stm32::drivers::switches::dip::DipSwitch;
use ateam_lib_stm32::drivers::switches::rotary_encoder::RotaryEncoder;
use ateam_lib_stm32::drivers::other::adc_helper::AdcHelper;
use embassy_stm32::adc::{Adc, SampleTime, Resolution};

use crate::drivers::shell_indicator::ShellIndicator;
use crate::robot_state::SharedRobotState;

use crate::{pins::*, stm32_interface};
use crate::tasks::shutdown_task::HARD_SHUTDOWN_TIME_MS;

// #[link_section = ".sram4"]
// static DOTSTAR_SPI_BUFFER_CELL: ConstStaticCell<[u8; 16]> = ConstStaticCell::new([0; 16]);

fn get_vref_int_cal() -> u16 {
    unsafe { *(0x1FF1_E860 as *const u16) }
}

#[link_section = ".sram4"]
static mut DOTSTAR_SPI_BUFFER_CELL: [u8; 16] = [0; 16];



#[macro_export]
macro_rules! create_io_task {
    ($spawner:ident, $robot_state:ident, $battery_volt_publisher:ident, $p:ident) => {
        ateam_control_board::tasks::user_io_task::start_io_task(&$spawner,
            $robot_state,
            $battery_volt_publisher,
            $p.ADC2, $p.PF14,
            $p.ADC3,
            $p.PD6, $p.PD5, $p.EXTI6, $p.EXTI5,
            $p.PG7, $p.PG6, $p.PG5, $p.PG4, $p.PG3, $p.PG2, $p.PD15,
            $p.PG12, $p.PG11, $p.PG10, $p.PG9,
            $p.PF3, $p.PF2, $p.PF1, $p.PF0,
            $p.PD0, $p.PD1, $p.PD3, $p.PD4, $p.PD14,
            $p.SPI6, $p.PB3, $p.PB5, $p.BDMA_CH0).await;
    };
}

#[embassy_executor::task]
async fn user_io_task_entry(
    robot_state: &'static SharedRobotState,
    mut usr_btn0: AdvExtiButton,
    mut usr_btn1: AdvExtiButton,
    battery_volt_publisher: BatteryVoltPublisher,
    mut battery_volt_adc: AdcHelper<'static, BatteryAdc, BatteryAdcPin>,
    mut vref_int_adc: Adc<'static, VrefIntAdc>,
    dip_switch: DipSwitch<'static, 7>,
    robot_id_rotary: RotaryEncoder<'static, 4>,
    mut debug_led0: Output<'static>,
    mut robot_id_indicator: ShellIndicator<'static>,
    mut dotstars: Apa102<'static, 'static, 2>,
) {
    defmt::info!("user io task initialized");

    // let shutdown_anim = anim::Animation::Lerp(Lerp::new(WHITE, BLACK, Duration::from_millis(HARD_SHUTDOWN_TIME_MS), AnimRepeatMode::None));
    // let mut sd_anim_seq = [shutdown_anim];
    // let mut shutdown_anim = CompositeAnimation::new(&mut sd_anim_seq, AnimRepeatMode::None);

    const SHUTDOWN_ANIM_ID: usize = 2;
    let shutdown_dimmer = anim::Animation::Lerp(Lerp::new(0, RGB8 { r: 255, g: 255, b: 255}, RGB8 { r: 0, g: 0, b:0 }, Duration::from_millis(10000), AnimRepeatMode::None));
    let mut shutdown_dimmer_arr = [shutdown_dimmer];
    let shutdown_ca = CompositeAnimation::new(SHUTDOWN_ANIM_ID, &mut shutdown_dimmer_arr, AnimRepeatMode::None);

    let mut led0_anim_playbook = [shutdown_ca];

    const RGB_LERP_ID: usize = 1;
    let anim0 = anim::Animation::Lerp(Lerp::new(0, RGB8 { r: 255, g: 0, b: 0 }, RGB8 { r: 0, g: 255, b: 0 }, Duration::from_millis(1000), AnimRepeatMode::None));
    let anim1 = anim::Animation::Lerp(Lerp::new(0, RGB8 { r: 0, g: 255, b: 0 }, RGB8 { r: 0, g: 0, b: 255 }, Duration::from_millis(1000), AnimRepeatMode::None));
    let anim2 = anim::Animation::Lerp(Lerp::new(0, RGB8 { r: 0, g: 0, b: 255 }, RGB8 { r: 255, g: 0, b: 0 }, Duration::from_millis(1000), AnimRepeatMode::None));
    let mut anim_seq = [anim0, anim1, anim2];
    let composite_anim0 = CompositeAnimation::new(RGB_LERP_ID, &mut anim_seq, AnimRepeatMode::Forever);
    // let mut composite_anim0 = CompositeAnimation::new(RGB_LERP_ID, &mut [anim0, anim1, anim2], AnimRepeatMode::Forever);

    let mut led1_anim_playbook = [composite_anim0];

    // composite_anim0.start_animation();

    // let animation_playbooks: [Option<&mut [CompositeAnimation<u8, RGB8>]>; 2] = [
    //     Some(&mut [
    //         CompositeAnimation::new(RGB_LERP_ID, &mut [
    //             anim::Animation::Lerp(Lerp::new(0, RGB8 { r: 255, g: 0, b: 0 }, RGB8 { r: 0, g: 255, b: 0 }, Duration::from_millis(1000), AnimRepeatMode::None)),
    //             anim::Animation::Lerp(Lerp::new(0, RGB8 { r: 0, g: 255, b: 0 }, RGB8 { r: 0, g: 0, b: 255 }, Duration::from_millis(1000), AnimRepeatMode::None)),
    //             anim::Animation::Lerp(Lerp::new(0, RGB8 { r: 0, g: 0, b: 255 }, RGB8 { r: 255, g: 0, b: 0 }, Duration::from_millis(1000), AnimRepeatMode::None)),     
    //         ], AnimRepeatMode::Forever)
    //     ]),
    //     None,
    // ];

    let animation_playbooks: [Option<&mut [CompositeAnimation<u8, RGB8>]>; 2] = [
        Some(&mut led1_anim_playbook),
        Some(&mut led0_anim_playbook),
    ];

    // let anim0_1 = anim::Animation::Lerp(Lerp::new(RGB8 { r: 255, g: 255, b: 0 }, RGB8 { r: 0, g: 255, b: 255 }, Duration::from_millis(1000), AnimRepeatMode::None));
    // let anim1_1 = anim::Animation::Lerp(Lerp::new(RGB8 { r: 0, g: 255, b: 255 }, RGB8 { r: 255, g: 0, b: 255 }, Duration::from_millis(1000), AnimRepeatMode::None));
    // let anim2_1 = anim::Animation::Lerp(Lerp::new(RGB8 { r: 255, g: 0, b: 255 }, RGB8 { r: 255, g: 255, b: 0 }, Duration::from_millis(1000), AnimRepeatMode::None));
    // let mut anim_seq = [anim0_1, anim1_1, anim2_1];
    // let mut composite_anim1 = CompositeAnimation::new(&mut anim_seq, AnimRepeatMode::Forever);
    // composite_anim1.start_animation();

    dotstars.set_drv_str_all(32);
    let mut dotstars_anim = Apa102Anim::new(dotstars, animation_playbooks);

    dotstars_anim.enable_animation(0, RGB_LERP_ID);
    // dotstars_anim.enable_animation(1, RGB_LERP_ID);

    // let mut color_lerp = TimeLerp::new(RGB8 { r: 255, g: 0, b: 0 }, RGB8 { r: 0, g: 0, b: 255 }, Duration::from_millis(10000));
    // color_lerp.start();

<<<<<<< HEAD
=======
    // Battery ADC Setup
    // Get the Vref_int calibration values.
    let vref_int_cal = get_vref_int_cal() as f32;
    let mut vref_int_ch = vref_int_adc.enable_vrefint();

    dotstars_anim.set_animation(&mut composite_anim0, 0);
    dotstars_anim.set_animation(&mut composite_anim1, 1);
>>>>>>> 2961f9ae

    // let mut anim1 = Lerp::new(RGB8 { r: 0, g: 0, b: 0}, RGB8 { r: 255, g: 255, b: 255 }, Duration::from_millis(1000), AnimRepeatMode::Forever);
    // anim1.start_animation();
    // dotstars_anim.set_animation(anim1, 1);

    // let mut blink_anim = Blink::new(RGB8 { r: 255, g: 0, b: 0 }, RGB8 { r: 0, g: 0, b: 255 }, Duration::from_millis(800), Duration::from_millis(200), AnimRepeatMode::Forever);
    // blink_anim.start_animation();
    // dotstars.set_animation(blink_anim, 1);

    let mut prev_robot_state = robot_state.get_state();
    loop {
        let cur_robot_state = robot_state.get_state();

        // read switches
        let robot_id = robot_id_rotary.read_value();

        let robot_team_isblue = dip_switch.read_pin(0);
        let hw_debug_mode = dip_switch.read_pin(1);
        let robot_network_index = dip_switch.read_block(6..4);

        if hw_debug_mode != cur_robot_state.hw_debug_mode {
            robot_state.set_hw_in_debug_mode(hw_debug_mode);
            if hw_debug_mode {
                defmt::info!("robot entered debug mode");
            }
        }

        // publish updates to robot_state
        if robot_id != cur_robot_state.hw_robot_id {
            robot_state.set_hw_robot_id(robot_id);
            defmt::info!("updated robot id {} -> {}", cur_robot_state.hw_robot_id, robot_id);
        }

        if robot_team_isblue != cur_robot_state.hw_robot_team_is_blue {
            robot_state.set_hw_robot_team_is_blue(robot_team_isblue);
            defmt::info!("updated robot team is blue {} -> {}", cur_robot_state.hw_robot_team_is_blue, robot_team_isblue);
        }

        if robot_network_index != cur_robot_state.hw_wifi_network_index as u8 {
            robot_state.set_hw_network_index(robot_network_index);
            defmt::info!("updated robot network index {} -> {}", cur_robot_state.hw_wifi_network_index, robot_network_index);
        }

        battery_volt_publisher.publish_immediate(battery_volt_adc.read_volt_raw_f32(vref_int_adc.read(&mut vref_int_ch) as f32, vref_int_cal));

        // TODO read messages

        // update indicators
        robot_id_indicator.set(robot_id, robot_team_isblue);

        if hw_debug_mode {
            debug_led0.set_high();
        } else {
            debug_led0.set_low();
        }

        if !prev_robot_state.shutdown_requested && cur_robot_state.shutdown_requested {
            dotstars_anim.disable_animation(0, RGB_LERP_ID);
            dotstars_anim.enable_animation(1, SHUTDOWN_ANIM_ID);
        } 

        // let color = color_lerp.update();
        // dotstars.set_color(color, 0);
        // dotstars.set_color(RGB8 { r: 0, g: 0, b: 0 }, 1);
        dotstars_anim.update().await;


        if !robot_state.hw_init_state_valid() {
            defmt::info!("loaded robot state: robot id: {}, team: {}", robot_id, robot_team_isblue);
            robot_state.set_hw_init_state_valid(true);
        }

        prev_robot_state = cur_robot_state;

        Timer::after_millis(50).await;
    }
}

pub async fn start_io_task(spawner: &Spawner,
    robot_state: &'static SharedRobotState,
    battery_volt_publisher: BatteryVoltPublisher,
    battery_adc_peri: BatteryAdc, battery_adc_pin: BatteryAdcPin,
    vref_int_adc_peri: VrefIntAdc,
    usr_btn0_pin: UsrBtn0Pin, usr_btn1_pin: UsrBtn1Pin, usr_btn0_exti: UsrBtn0Exti, usr_btn1_exti: UsrBtn1Exti,
    usr_dip7_pin: UsrDip7IsBluePin, usr_dip6_pin: UsrDip6Pin, usr_dip5_pin: UsrDip5Pin, usr_dip4_pin: UsrDip4Pin,
    usr_dip3_pin: UsrDip3Pin, usr_dip2_pin: UsrDip2Pin, usr_dip1_pin: UsrDip1Pin,
    robot_id_selector3_pin: RobotIdSelector3Pin, robot_id_selector2_pin: RobotIdSelector2Pin,
    robot_id_selector1_pin: RobotIdSelector1Pin, robot_id_selector0_pin: RobotIdSelector0Pin,
    usr_led0_pin: UsrLed0Pin, _usr_led1_pin: UsrLed1Pin, _usr_led2_pin: UsrLed2Pin, _usr_led3_pin: UsrLed3Pin,
    robot_id_indicator_fl: RobotIdIndicator0FlPin, robot_id_indicator_bl: RobotIdIndicator1BlPin,
    robot_id_indicator_br: RobotIdIndicator2BrPin, robot_id_indicator_fr: RobotIdIndicator3FrPin,
    robot_id_indicator_isblue: RobotIdIndicator4TeamIsBluePin,
    dotstar_peri: DotstarSpi,
    dotstar_sck_pin: DotstarSpiSck,
    dotstar_mosi_pin: DotstarSpiMosi,
    dotstar_tx_dma: DotstarTxDma,
    ) {

    // defmt::info!("taking buf");
    // let dotstar_spi_buf: &'static mut [u8; 16] = DOTSTAR_SPI_BUFFER_CELL.take();
    // defmt::info!("took buf");

    let dotstar_spi_buf: &'static mut [u8; 16] = unsafe { &mut DOTSTAR_SPI_BUFFER_CELL };
    let dotstars = Apa102::<2>::new_from_pins(dotstar_peri, dotstar_sck_pin, dotstar_mosi_pin, dotstar_tx_dma, dotstar_spi_buf.into());

    let adv_usr_btn0: AdvExtiButton = AdvExtiButton::new_from_pins(usr_btn0_pin, usr_btn0_exti, false);
    let adv_usr_btn1: AdvExtiButton = AdvExtiButton::new_from_pins(usr_btn1_pin, usr_btn1_exti, false);

    let dip_sw_pins: [AnyPin; 7] = [usr_dip7_pin.into(), usr_dip6_pin.into(), usr_dip5_pin.into(), usr_dip4_pin.into(), usr_dip3_pin.into(), usr_dip2_pin.into(), usr_dip1_pin.into()];
    let dip_switch = DipSwitch::new_from_pins(dip_sw_pins, Pull::None, None);

    let robot_id_selector_pins: [AnyPin; 4] = [robot_id_selector3_pin.into(), robot_id_selector2_pin.into(), robot_id_selector1_pin.into(), robot_id_selector0_pin.into()];
    let robot_id_rotary = RotaryEncoder::new_from_pins(robot_id_selector_pins, Pull::None, None);

    let debug_led0 = Output::new(usr_led0_pin, Level::Low, Speed::Low);

    let robot_id_indicator = ShellIndicator::new(robot_id_indicator_fr, robot_id_indicator_fl, robot_id_indicator_br, robot_id_indicator_bl, Some(robot_id_indicator_isblue));

    let battery_volt_adc = AdcHelper::new(battery_adc_peri, battery_adc_pin, SampleTime::CYCLES810_5, Resolution::BITS8);
    let mut vref_int_adc = Adc::new(vref_int_adc_peri);
    // Set the Vref_int ADC settings to the same as the battery.
    vref_int_adc.set_resolution(Resolution::BITS8);
    vref_int_adc.set_sample_time(SampleTime::CYCLES810_5);

    spawner.spawn(user_io_task_entry(robot_state, adv_usr_btn0, adv_usr_btn1, battery_volt_publisher, battery_volt_adc, vref_int_adc, dip_switch, robot_id_rotary, debug_led0, robot_id_indicator, dotstars)).unwrap();
}<|MERGE_RESOLUTION|>--- conflicted
+++ resolved
@@ -124,16 +124,10 @@
     // let mut color_lerp = TimeLerp::new(RGB8 { r: 255, g: 0, b: 0 }, RGB8 { r: 0, g: 0, b: 255 }, Duration::from_millis(10000));
     // color_lerp.start();
 
-<<<<<<< HEAD
-=======
     // Battery ADC Setup
     // Get the Vref_int calibration values.
     let vref_int_cal = get_vref_int_cal() as f32;
     let mut vref_int_ch = vref_int_adc.enable_vrefint();
-
-    dotstars_anim.set_animation(&mut composite_anim0, 0);
-    dotstars_anim.set_animation(&mut composite_anim1, 1);
->>>>>>> 2961f9ae
 
     // let mut anim1 = Lerp::new(RGB8 { r: 0, g: 0, b: 0}, RGB8 { r: 255, g: 255, b: 255 }, Duration::from_millis(1000), AnimRepeatMode::Forever);
     // anim1.start_animation();
