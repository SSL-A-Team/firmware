use ateam_common_packets::{bindings::{BasicControl, BasicTelemetry, KickerTelemetry, MotionCommandType, PowerTelemetry}, radio::TelemetryPacket};
use ateam_lib_stm32::{drivers::boot::stm32_interface, idle_buffered_uart_spawn_tasks, static_idle_buffered_uart};
use embassy_executor::{SendSpawner, Spawner};
use embassy_stm32::usart::Uart;
use embassy_time::{Duration, Ticker, Timer};
use nalgebra::{Vector3, Vector4};

use crate::{include_external_cpp_bin, motion::{self, params::robot_physical_params::{
        WHEEL_ANGLES_DEG, WHEEL_DISTANCE_TO_ROBOT_CENTER_M, WHEEL_RADIUS_M
    }, robot_controller::BodyVelocityController, robot_model::{RobotConstants, RobotModel}}, parameter_interface::ParameterInterface, pins::*, robot_state::{RobotState, SharedRobotState}, stspin_motor::WheelMotor, SystemIrqs, ROBOT_VERSION_MAJOR, ROBOT_VERSION_MINOR};

include_external_cpp_bin! {WHEEL_FW_IMG, "wheel.bin"}

const MAX_TX_PACKET_SIZE: usize = 60;
const TX_BUF_DEPTH: usize = 3;
const MAX_RX_PACKET_SIZE: usize = 60;
const RX_BUF_DEPTH: usize = 20;

type ControlWheelMotor = WheelMotor<'static, MAX_RX_PACKET_SIZE, MAX_TX_PACKET_SIZE, RX_BUF_DEPTH, TX_BUF_DEPTH>;
static_idle_buffered_uart!(FRONT_LEFT, MAX_RX_PACKET_SIZE, RX_BUF_DEPTH, MAX_TX_PACKET_SIZE, TX_BUF_DEPTH, #[link_section = ".axisram.buffers"]);
static_idle_buffered_uart!(BACK_LEFT, MAX_RX_PACKET_SIZE, RX_BUF_DEPTH, MAX_TX_PACKET_SIZE, TX_BUF_DEPTH, #[link_section = ".axisram.buffers"]);
static_idle_buffered_uart!(BACK_RIGHT, MAX_RX_PACKET_SIZE, RX_BUF_DEPTH, MAX_TX_PACKET_SIZE, TX_BUF_DEPTH, #[link_section = ".axisram.buffers"]);
static_idle_buffered_uart!(FRONT_RIGHT, MAX_RX_PACKET_SIZE, RX_BUF_DEPTH, MAX_TX_PACKET_SIZE, TX_BUF_DEPTH, #[link_section = ".axisram.buffers"]);

const TICKS_WITHOUT_PACKET_STOP: usize = 20;

// This is Gyro for all axes.
const MAX_STATIONARY_GYRO_RADS: f32 = 0.1; // rad/s
const MIN_GYRO_STABLE_COUNT: usize = 1000; // number of ticks to wait for gyro to stabilize
// This is Acceleration for x and y.
const MAX_STATIONARY_ACCEL_MS: f32 = 0.1; // m/s^2

const WHEEL_VELOCITY_STATIONARY_RADS_MAX: f32 = 0.1; // rad/s
const CURRENT_CALIBRATION_SAMPLES: usize = 1000; // number of samples to take for current calibration

const CONTROL_LOOP_RATE_MS: u64 = 10; // 100Hz
const CONTROL_LOOP_RATE_S: f32 = CONTROL_LOOP_RATE_MS as f32 / 1000.0;
const CONTROL_MOTION_TYPE: MotorCommand_MotionType::Type = MotorCommand_MotionType::OPEN_LOOP;

// Internal macro with do_motor_calibrate as a parameter
#[macro_export]
macro_rules! __create_control_task_internal {
    (
        $main_spawner:ident, $uart_queue_spawner:ident, $robot_state:ident,
        $control_command_subscriber:ident, $control_telemetry_publisher:ident,
        $power_telemetry_subscriber:ident, $kicker_telemetry_subscriber:ident,
        $control_gyro_data_subscriber:ident, $control_accel_data_subscriber:ident,
        $p:ident, $do_motor_calibrate:expr
    ) => {
        ateam_control_board::tasks::control_task::start_control_task(
            $main_spawner, $uart_queue_spawner,
            $robot_state,
            $control_command_subscriber, $control_telemetry_publisher,
            $control_gyro_data_subscriber, $control_accel_data_subscriber,
            $power_telemetry_subscriber, $kicker_telemetry_subscriber,
            $p.UART7, $p.PF6, $p.PF7, $p.DMA1_CH1, $p.DMA1_CH0, $p.PF5, $p.PF4,
            $p.USART10, $p.PE2, $p.PE3, $p.DMA1_CH3, $p.DMA1_CH2, $p.PE5, $p.PE4,
            $p.USART6, $p.PC7, $p.PC6, $p.DMA1_CH5, $p.DMA1_CH4, $p.PG7, $p.PG8,
            $p.USART3, $p.PD9, $p.PD8, $p.DMA1_CH7, $p.DMA1_CH6, $p.PB12, $p.PB13,
            $do_motor_calibrate,
        ).await;
    };
}

// External macro for normal control task
#[macro_export]
macro_rules! create_control_task {
    (
        $main_spawner:ident, $uart_queue_spawner:ident, $robot_state:ident,
        $control_command_subscriber:ident, $control_telemetry_publisher:ident,
        $battery_volt_subscriber:ident,
        $control_gyro_data_subscriber:ident, $control_accel_data_subscriber:ident,
        $p:ident
    ) => {
        $crate::__create_control_task_internal!(
            $main_spawner, $uart_queue_spawner, $robot_state,
            $control_command_subscriber, $control_telemetry_publisher,
            $battery_volt_subscriber,
            $control_gyro_data_subscriber, $control_accel_data_subscriber,
            $p, false
        );
    };
}

// External macro for motor calibration task
#[macro_export]
macro_rules! create_motor_calibrate_task {
    (
        $main_spawner:ident, $uart_queue_spawner:ident, $robot_state:ident,
        $control_command_subscriber:ident, $control_telemetry_publisher:ident,
        $battery_volt_subscriber:ident,
        $control_gyro_data_subscriber:ident, $control_accel_data_subscriber:ident,
        $p:ident
    ) => {
        $crate::__create_control_task_internal!(
            $main_spawner, $uart_queue_spawner, $robot_state,
            $control_command_subscriber, $control_telemetry_publisher,
            $battery_volt_subscriber,
            $control_gyro_data_subscriber, $control_accel_data_subscriber,
            $p, true
        );
    };
}

pub struct ControlTask<
    const MAX_RX_PACKET_SIZE: usize,
    const MAX_TX_PACKET_SIZE: usize,
    const RX_BUF_DEPTH: usize,
    const TX_BUF_DEPTH: usize> {
    shared_robot_state: &'static SharedRobotState,
    command_subscriber: CommandsSubscriber,
    telemetry_publisher: TelemetryPublisher,
    gyro_subscriber: GyroDataSubscriber,
    accel_subscriber: AccelDataSubscriber,
<<<<<<< HEAD
    last_gyro_x_rads: f32,
    last_gyro_y_rads: f32,
    last_gyro_z_rads: f32,
    last_accel_x_ms: f32,
    last_accel_y_ms: f32,
    last_accel_z_ms: f32,
    telemetry_publisher: TelemetryPublisher,

    motor_fl: WheelMotor<'static, MAX_RX_PACKET_SIZE, MAX_TX_PACKET_SIZE, RX_BUF_DEPTH, TX_BUF_DEPTH>,
    motor_bl: WheelMotor<'static, MAX_RX_PACKET_SIZE, MAX_TX_PACKET_SIZE, RX_BUF_DEPTH, TX_BUF_DEPTH>,
    motor_br: WheelMotor<'static, MAX_RX_PACKET_SIZE, MAX_TX_PACKET_SIZE, RX_BUF_DEPTH, TX_BUF_DEPTH>,
    motor_fr: WheelMotor<'static, MAX_RX_PACKET_SIZE, MAX_TX_PACKET_SIZE, RX_BUF_DEPTH, TX_BUF_DEPTH>,
=======
    power_telemetry_subscriber: PowerTelemetrySubscriber,
    kicker_telemetry_subscriber: KickerTelemetrySubscriber,

    last_gyro_rads: f32,
    last_accel_x_ms: f32,
    last_accel_y_ms: f32,
    last_command: BasicControl,
    last_power_telemetry: PowerTelemetry,
    last_kicker_telemetry: KickerTelemetry,

    motor_fl: ControlWheelMotor,
    motor_bl: ControlWheelMotor,
    motor_br: ControlWheelMotor,
    motor_fr: ControlWheelMotor,
>>>>>>> fa41ad8b
}

impl <
    const MAX_RX_PACKET_SIZE: usize,
    const MAX_TX_PACKET_SIZE: usize,
    const RX_BUF_DEPTH: usize,
    const TX_BUF_DEPTH: usize>
    ControlTask<MAX_RX_PACKET_SIZE, MAX_TX_PACKET_SIZE, RX_BUF_DEPTH, TX_BUF_DEPTH>
    {

        pub fn new(robot_state: &'static SharedRobotState,
                command_subscriber: CommandsSubscriber,
                telemetry_publisher: TelemetryPublisher,
                gyro_subscriber: GyroDataSubscriber,
                accel_subscriber: AccelDataSubscriber,
                power_telemetry_subscriber: PowerTelemetrySubscriber,
                kicker_telemetry_subscriber: KickerTelemetrySubscriber,
                motor_fl: ControlWheelMotor,
                motor_bl: ControlWheelMotor,
                motor_br: ControlWheelMotor,
                motor_fr: ControlWheelMotor,
        ) -> Self {
            ControlTask {
                shared_robot_state: robot_state,
                command_subscriber: command_subscriber,
                telemetry_publisher: telemetry_publisher,
                gyro_subscriber: gyro_subscriber,
                accel_subscriber: accel_subscriber,
<<<<<<< HEAD
                last_gyro_x_rads: 0.0,
                last_gyro_y_rads: 0.0,
                last_gyro_z_rads: 0.0,
                last_accel_x_ms: 0.0,
                last_accel_y_ms: 0.0,
                last_accel_z_ms: 0.0,
=======
                power_telemetry_subscriber,
                kicker_telemetry_subscriber,
                last_gyro_rads: 0.0,
                last_accel_x_ms: 0.0,
                last_accel_y_ms: 0.0,
                last_command: Default::default(),
                last_power_telemetry: Default::default(),
                last_kicker_telemetry: Default::default(),
>>>>>>> fa41ad8b
                motor_fl: motor_fl,
                motor_bl: motor_bl,
                motor_br: motor_br,
                motor_fr: motor_fr,
            }
        }

        fn do_control_update(&mut self,
            robot_controller: &mut BodyVelocityController,
            cmd_vel: Vector3<f32>,
            gyro_rads: f32,
            controls_enabled: bool
        ) -> Vector4<f32>
        /*
            Provide the motion controller with the current wheel velocities
            and torques from the appropriate sensors, then get a set of wheel
            velocities to apply based on the controller's current state.
         */
        {
            let wheel_vels = Vector4::new(
                self.motor_fl.read_rads(),
                self.motor_bl.read_rads(),
                self.motor_br.read_rads(),
                self.motor_fr.read_rads()
            );

            // torque values are computed on the spin but put in the current variable
            // TODO update this when packet/var names are updated to match software
            let wheel_torques = Vector4::new(
                self.motor_fl.read_current(),
                self.motor_bl.read_current(),
                self.motor_br.read_current(),
                self.motor_fr.read_current()
            );

            // TODO read from channel or something

            robot_controller.control_update(&cmd_vel, &wheel_vels, &wheel_torques, gyro_rads, controls_enabled);
            robot_controller.get_wheel_velocities()
        }

        fn send_motor_commands_and_telemetry(&mut self,
                                            seq_number: u16,
                                            robot_controller: &mut BodyVelocityController,
<<<<<<< HEAD
                                            cur_state: RobotState,
                                            battery_voltage: f32)
=======
                                            cur_state: RobotState)
>>>>>>> fa41ad8b
        {


            self.motor_fl.send_motion_command();
            self.motor_bl.send_motion_command();
            self.motor_br.send_motion_command();
            self.motor_fr.send_motion_command();

            let front_left_motor_error = self.motor_fl.read_is_error() as u32;
            let back_left_motor_error = self.motor_bl.read_is_error() as u32;
            let back_right_motor_error = self.motor_br.read_is_error() as u32;
            let front_right_motor_error = self.motor_fr.read_is_error() as u32;
            let dribbler_motor_error = self.last_kicker_telemetry.dribbler_motor.master_error() as u32;

            let front_left_hall_error = self.motor_fl.check_hall_error() as u32;
            let back_left_hall_error = self.motor_bl.check_hall_error() as u32;
            let back_right_hall_error = self.motor_br.check_hall_error() as u32;
            let front_right_hall_error = self.motor_fr.check_hall_error() as u32;
            let dribbler_motor_hall_error = self.last_kicker_telemetry.dribbler_motor.hall_disconnected_error() as u32;

            let basic_telem = TelemetryPacket::Basic(BasicTelemetry {
                sequence_number: seq_number,
                robot_revision_major: ROBOT_VERSION_MAJOR,
                robot_revision_minor: ROBOT_VERSION_MINOR,
                _bitfield_align_1: Default::default(),
                _bitfield_1: BasicTelemetry::new_bitfield_1(
                    !self.last_power_telemetry.power_ok() as u32,  // power error
                    cur_state.power_inop as u32,  // power board error
                    !self.last_power_telemetry.battery_info.battery_ok() as u32,  // battery error
                    self.last_power_telemetry.battery_info.battery_low() as u32,  // battery low
                    self.last_power_telemetry.battery_info.battery_critical() as u32,  // battery crit
                    self.last_power_telemetry.shutdown_requested() as u32,  // shutdown pending
                    cur_state.robot_tipped as u32,  // tipped error
                    self.last_kicker_telemetry.error_detected() as u32,  // breakbeam error
                    self.last_kicker_telemetry.ball_detected() as u32,  // ball detected
                    cur_state.imu_inop as u32,  // accel 0 error
                    false as u32,  // accel 1 error, uninstalled
                    cur_state.imu_inop as u32,  // gyro 0 error
                    false as u32,  // gyro 1 error, uninstalled
                    front_left_motor_error,
                    front_left_hall_error,
                    back_left_motor_error,
                    back_left_hall_error,
                    back_right_motor_error,
                    back_right_hall_error,
                    front_right_motor_error,
                    front_right_hall_error,
                    dribbler_motor_error,
                    dribbler_motor_hall_error,
                    self.last_kicker_telemetry.error_detected() as u32,
                    false as u32,  // chipper available
                    (!cur_state.kicker_inop && self.last_kicker_telemetry.error_detected() == 0) as u32,
                    self.last_command.body_vel_controls_enabled(),
                    self.last_command.wheel_vel_control_enabled(),
                    self.last_command.wheel_torque_control_enabled(),
                    Default::default()),
                battery_percent: self.last_power_telemetry.battery_info.battery_pct as u16,
                kicker_charge_percent: self.last_kicker_telemetry.charge_pct,
            });

            if cur_state.radio_bridge_ok {
                self.telemetry_publisher.publish_immediate(basic_telem);
            }

            let mut control_debug_telem = robot_controller.get_control_debug_telem();

            control_debug_telem.front_left_motor = self.motor_fl.get_latest_state();
            control_debug_telem.back_left_motor = self.motor_bl.get_latest_state();
            control_debug_telem.back_right_motor = self.motor_br.get_latest_state();
            control_debug_telem.front_right_motor = self.motor_fr.get_latest_state();

            control_debug_telem.imu_accel[0] = self.last_accel_x_ms;
            control_debug_telem.imu_accel[1] = self.last_accel_y_ms;

            control_debug_telem.kicker_status = self.last_kicker_telemetry;
            control_debug_telem.power_status = self.last_power_telemetry;

            let control_debug_telem = TelemetryPacket::Extended(control_debug_telem);
            if cur_state.radio_bridge_ok {
                self.telemetry_publisher.publish_immediate(control_debug_telem);
            }
        }

        async fn control_task_entry(&mut self) {
            defmt::info!("control task init.");

            // wait for the switch state to be read
            while !self.shared_robot_state.hw_init_state_valid() {
                Timer::after_millis(10).await;
            }

            self.flash_motor_firmware(
                self.shared_robot_state.hw_in_debug_mode()).await;

            embassy_futures::join::join4(
                self.motor_fl.leave_reset(),
                self.motor_bl.leave_reset(),
                self.motor_br.leave_reset(),
                self.motor_fr.leave_reset(),
            ).await;

            let robot_model = self.get_robot_model();
            let mut robot_controller = BodyVelocityController::new_from_global_params(CONTROL_LOOP_RATE_S, robot_model);

            let mut loop_rate_ticker = Ticker::every(Duration::from_millis(CONTROL_LOOP_RATE_MS));

            let mut cmd_vel = Vector3::new(0.0, 0.0, 0.0);
            let mut ticks_since_control_packet = 0;

            while self.shared_robot_state.get_imu_inop() {
                defmt::info!("Waiting for IMU to be ready.");
                loop_rate_ticker.next().await;
            }

            self.motor_fl.set_telemetry_enabled(true);
            self.motor_bl.set_telemetry_enabled(true);
            self.motor_br.set_telemetry_enabled(true);
            self.motor_fr.set_telemetry_enabled(true);

<<<<<<< HEAD
            self.motor_fl.set_motion_enabled(true);
            self.motor_bl.set_motion_enabled(true);
            self.motor_br.set_motion_enabled(true);
            self.motor_fr.set_motion_enabled(true);

            self.motor_fl.set_motion_type(CONTROL_MOTION_TYPE);
            self.motor_bl.set_motion_type(CONTROL_MOTION_TYPE);
            self.motor_br.set_motion_type(CONTROL_MOTION_TYPE);
            self.motor_fr.set_motion_type(CONTROL_MOTION_TYPE);

            // Need to send one motion command to get telemetry started.
            self.motor_fl.send_motion_command();
            self.motor_bl.send_motion_command();
            self.motor_br.send_motion_command();
            self.motor_fr.send_motion_command();

            Timer::after_millis(10).await;
=======
            Timer::after_millis(10).await;

            let robot_model = self.get_robot_model();
            let mut robot_controller = BodyVelocityController::new_from_global_params(1.0 / 100.0, robot_model);

            let mut seq_number = 0;
            let mut loop_rate_ticker = Ticker::every(Duration::from_millis(10));
>>>>>>> fa41ad8b

            let mut motor_fl_last_timestamp_ms = self.motor_fl.read_current_timestamp_ms();
            let mut motor_bl_last_timestamp_ms = self.motor_bl.read_current_timestamp_ms();
            let mut motor_br_last_timestamp_ms = self.motor_br.read_current_timestamp_ms();
            let mut motor_fr_last_timestamp_ms = self.motor_fr.read_current_timestamp_ms();

            loop {
                self.motor_fl.process_packets();
                self.motor_bl.process_packets();
                self.motor_br.process_packets();
                self.motor_fr.process_packets();

                // Check if the motors are still responding, and log which ones are not.
                let motor_fl_current_timestamp_ms = self.motor_fl.read_current_timestamp_ms();
                let motor_bl_current_timestamp_ms = self.motor_bl.read_current_timestamp_ms();
                let motor_br_current_timestamp_ms = self.motor_br.read_current_timestamp_ms();
                let motor_fr_current_timestamp_ms = self.motor_fr.read_current_timestamp_ms();
                // Log which ones have the same timestamp as before.
                if motor_fl_current_timestamp_ms == motor_fl_last_timestamp_ms {
                    defmt::warn!("FL motor responded with the same timestamp.");
                }

                if motor_bl_current_timestamp_ms == motor_bl_last_timestamp_ms {
                    defmt::warn!("BL motor responded with the same timestamp.");
                }

                if motor_br_current_timestamp_ms == motor_br_last_timestamp_ms {
                    defmt::warn!("BR motor responded with the same timestamp.");
                }

                if motor_fr_current_timestamp_ms == motor_fr_last_timestamp_ms {
                    defmt::warn!("FR motor responded with the same timestamp.");
                }

                motor_fl_last_timestamp_ms = motor_fl_current_timestamp_ms;
                motor_bl_last_timestamp_ms = motor_bl_current_timestamp_ms;
                motor_br_last_timestamp_ms = motor_br_current_timestamp_ms;
                motor_fr_last_timestamp_ms = motor_fr_current_timestamp_ms;

                let cur_state = self.shared_robot_state.get_state();

                // self.motor_fl.log_reset("FL");
                // self.motor_bl.log_reset("BL");
                // self.motor_br.log_reset("BR");
                // self.motor_fr.log_reset("FR");

                ticks_since_control_packet += 1;
                while let Some(latest_packet) = self.command_subscriber.try_next_message_pure() {
                    match latest_packet {
                        ateam_common_packets::radio::DataPacket::BasicControl(latest_control) => {

                            let new_cmd_vel = Vector3::new(
                                latest_control.vel_x_linear,
                                latest_control.vel_y_linear,
                                latest_control.vel_z_angular,
                            );

                            cmd_vel = new_cmd_vel;
                            ticks_since_control_packet = 0;

                            if latest_control.reboot_robot() != 0 {
                                loop {
                                    cortex_m::peripheral::SCB::sys_reset();
                                }
                            }

                            if latest_control.request_shutdown() != 0 {
                                self.shared_robot_state.flag_shutdown_requested();
                            }

                            let wheel_motion_type = match (self.last_command.wheel_vel_control_enabled() != 0, self.last_command.wheel_torque_control_enabled() != 0) {
                                (true, true) => MotionCommandType::BOTH,
                                (true, false) => MotionCommandType::VELOCITY,
                                (false, true) => MotionCommandType::TORQUE,
                                (false, false) => MotionCommandType::OPEN_LOOP,
                            };

                            self.motor_fl.set_motion_type(wheel_motion_type);
                            self.motor_bl.set_motion_type(wheel_motion_type);
                            self.motor_br.set_motion_type(wheel_motion_type);
                            self.motor_fr.set_motion_type(wheel_motion_type);

                            self.last_command = latest_control;
                        },
                        ateam_common_packets::radio::DataPacket::ParameterCommand(latest_param_cmd) => {
                            let param_cmd_resp = robot_controller.apply_command(&latest_param_cmd);

                            if let Ok(resp) = param_cmd_resp {
                                defmt::info!("sending successful parameter update command response");
                                let tp_resp = TelemetryPacket::ParameterCommandResponse(resp);
                                self.telemetry_publisher.publish(tp_resp).await;
                            } else if let Err(resp) = param_cmd_resp {
                                defmt::warn!("sending failed parameter updated command response");
                                let tp_resp = TelemetryPacket::ParameterCommandResponse(resp);
                                self.telemetry_publisher.publish(tp_resp).await;
                            }
                        },
                    }
                }

                if ticks_since_control_packet >= TICKS_WITHOUT_PACKET_STOP {
                    cmd_vel = Vector3::new(0., 0., 0.);
                    //defmt::warn!("ticks since packet lockout");
                }

                // now we have setpoint r(t) in self.cmd_vel

                while let Some(gyro_rads) = self.gyro_subscriber.try_next_message_pure() {
                    self.last_gyro_x_rads = gyro_rads[0];
                    self.last_gyro_y_rads = gyro_rads[1];
                    self.last_gyro_z_rads = gyro_rads[2];
                }

                while let Some(accel_ms) = self.accel_subscriber.try_next_message_pure() {
                    self.last_accel_x_ms = accel_ms[0];
                    self.last_accel_y_ms = accel_ms[1];
                    self.last_accel_z_ms = accel_ms[2];
                }
<<<<<<< HEAD

                let controls_enabled = false;

                // let kill_vel = self.shared_robot_state.get_battery_low() || self.shared_robot_state.get_battery_crit() || self.shared_robot_state.shutdown_requested();
                let kill_vel = false;
                let wheel_vels = if !kill_vel {
                    self.do_control_update(&mut robot_controller, cmd_vel, self.last_gyro_z_rads, controls_enabled)
                } else {
                    // Battery is too low, set velocity to zero
                    defmt::warn!("CT - low battery / shutting down command lockout");
=======

                while let Some(kicker_telemetry) = self.kicker_telemetry_subscriber.try_next_message_pure() {
                    self.last_kicker_telemetry = kicker_telemetry;
                }

                while let Some(power_telemetry) = self.power_telemetry_subscriber.try_next_message_pure() {
                    self.last_power_telemetry = power_telemetry;
                }

                if self.stop_wheels() {
                    cmd_vel = Vector3::new(0.0, 0.0, 0.0);
                } else if self.last_command.game_state_in_stop() != 0 {
                    // TODO impl 1.5m/s clamping or something
                }

                let wheel_vels = if self.stop_wheels() {
                    defmt::warn!("control task - motor commands locked out");
>>>>>>> fa41ad8b
                    Vector4::new(0.0, 0.0, 0.0, 0.0)
                } else {
                    let controls_enabled = self.last_command.body_vel_controls_enabled() != 0;
                    self.do_control_update(&mut robot_controller, cmd_vel, self.last_gyro_rads, controls_enabled)
                };

                self.motor_fl.set_setpoint(wheel_vels[0]);
                self.motor_bl.set_setpoint(wheel_vels[1]);
                self.motor_br.set_setpoint(wheel_vels[2]);
                self.motor_fr.set_setpoint(wheel_vels[3]);

                // defmt::info!("wheel vels: {} {} {} {}", self.motor_fl.read_encoder_delta(), self.motor_bl.read_encoder_delta(), self.motor_br.read_encoder_delta(), self.motor_fr.read_encoder_delta());
                // defmt::info!("wheel curr: {} {} {} {}", self.motor_fl.read_current(), self.motor_bl.read_current(), self.motor_br.read_current(), self.motor_fr.read_current());


<<<<<<< HEAD
                //defmt::info!("TARGET_VEL: {}, MEASURED_VEL: {}, MEASURED_CUR: {}, TARGET_TOR: {}, MEASURED_TOR: {}, COMP_TOR: {}, DC_TOR: {}, DC_VEL: {}",
                //    (self.motor_br.read_vel_setpoint() * 1000.0) as i32,
                //    (self.motor_br.read_rads() * 1000.0) as i32,
                //    (self.motor_br.read_current() * 1000.0) as i32,
                //    (self.motor_br.read_torque_setpoint() * 1000.0) as i32,
                //    (self.motor_br.read_torque_estimate() * 1000.0) as i32,
                //    (self.motor_br.read_torque_computed_nm() * 1000.0) as i32,
                //    (self.motor_br.read_torque_computed_duty() * 1000.0) as i32,
                //    (self.motor_br.read_vel_computed_duty() * 1000.0) as i32);

                //defmt::info!("stspin temp: {} {} {} {}", self.motor_fl.read_mcu_temperature(), self.motor_bl.read_mcu_temperature(), self.motor_br.read_mcu_temperature(), self.motor_fr.read_mcu_temperature());
                self.send_motor_commands_and_telemetry(
                    &mut robot_controller, cur_state, self.last_battery_v);
=======
                ///////////////////////////////////
                //  send commands and telemetry  //
                ///////////////////////////////////

                self.send_motor_commands_and_telemetry(seq_number,
                    &mut robot_controller, cur_state);

                // increment seq number
                seq_number += 1;
                seq_number &= 0xFFF;
>>>>>>> fa41ad8b

                loop_rate_ticker.next().await;
            }
        }

        async fn motor_calibrate_task_entry(&mut self) {
            defmt::info!("Motor Calibrate task init.");

            // wait for the switch state to be read
            while !self.shared_robot_state.hw_init_state_valid() {
                Timer::after_millis(10).await;
            }

            self.flash_motor_firmware(
                self.shared_robot_state.hw_in_debug_mode()).await;

            embassy_futures::join::join4(
                self.motor_fl.leave_reset(),
                self.motor_bl.leave_reset(),
                self.motor_br.leave_reset(),
                self.motor_fr.leave_reset(),
            ).await;

            let mut loop_rate_ticker = Ticker::every(Duration::from_millis(CONTROL_LOOP_RATE_MS));

            while self.shared_robot_state.get_imu_inop() {
                defmt::info!("Waiting for IMU to be ready.");
                loop_rate_ticker.next().await;
            }

            self.motor_fl.set_telemetry_enabled(true);
            self.motor_bl.set_telemetry_enabled(true);
            self.motor_br.set_telemetry_enabled(true);
            self.motor_fr.set_telemetry_enabled(true);

            // Need to send one motion command to get telemetry started.
            self.motor_fl.send_motion_command();
            self.motor_bl.send_motion_command();
            self.motor_br.send_motion_command();
            self.motor_fr.send_motion_command();

            Timer::after_millis(10).await;

            let mut gyro_movement_detected;
            let mut gyro_stable_count = 0;
            defmt::info!("Waiting for gyro data to be settled.");
            loop {
                while let Some(gyro_rads) = self.gyro_subscriber.try_next_message_pure() {
                    self.last_gyro_x_rads = gyro_rads[0];
                    self.last_gyro_y_rads = gyro_rads[1];
                    self.last_gyro_z_rads = gyro_rads[2];
                }

                gyro_movement_detected = self.last_gyro_x_rads.abs() > MAX_STATIONARY_GYRO_RADS ||
                    self.last_gyro_y_rads.abs() > MAX_STATIONARY_GYRO_RADS ||
                    self.last_gyro_z_rads.abs() > MAX_STATIONARY_GYRO_RADS;

                if gyro_movement_detected {
                    defmt::info!("Gyro movement detected! Stop that! Rads: {}, {}, {}",
                        self.last_gyro_x_rads,
                        self.last_gyro_y_rads,
                        self.last_gyro_z_rads);
                    gyro_stable_count = 0;
                }
                else {
                    gyro_stable_count += 1;
                }

                if gyro_stable_count >= MIN_GYRO_STABLE_COUNT {
                    defmt::info!("Gyro data settled.");
                    break;
                }

                loop_rate_ticker.next().await;
            }

            defmt::info!("Starting motor calibration.");
            let mut motor_fl_current_offset: f32 = 0.0;
            let mut motor_bl_current_offset: f32 = 0.0;
            let mut motor_br_current_offset: f32 = 0.0;
            let mut motor_fr_current_offset: f32 = 0.0;
            let mut motor_average_count = 0;
            loop {
                self.motor_fl.process_packets();
                self.motor_bl.process_packets();
                self.motor_br.process_packets();
                self.motor_fr.process_packets();

                defmt::info!("Current timestamp ms: {}, {}, {}, {}",
                    self.motor_fl.read_current_timestamp_ms(),
                    self.motor_bl.read_current_timestamp_ms(),
                    self.motor_br.read_current_timestamp_ms(),
                    self.motor_fr.read_current_timestamp_ms());

                if self.motor_fl.read_rads().abs() > WHEEL_VELOCITY_STATIONARY_RADS_MAX ||
                    self.motor_bl.read_rads().abs() > WHEEL_VELOCITY_STATIONARY_RADS_MAX ||
                    self.motor_br.read_rads().abs() > WHEEL_VELOCITY_STATIONARY_RADS_MAX ||
                    self.motor_fr.read_rads().abs() > WHEEL_VELOCITY_STATIONARY_RADS_MAX {
                    defmt::info!("One or more motors are moving, waiting for them to stop. Vel: FL: {}, BL: {}, BR: {}, FR: {}",
                        self.motor_fl.read_rads(),
                        self.motor_bl.read_rads(),
                        self.motor_br.read_rads(),
                        self.motor_fr.read_rads());
                }
                else {
                    motor_fl_current_offset += self.motor_fl.read_current();
                    motor_bl_current_offset += self.motor_bl.read_current();
                    motor_br_current_offset += self.motor_br.read_current();
                    motor_fr_current_offset += self.motor_fr.read_current();
                    motor_average_count += 1;

                    if motor_average_count >= CURRENT_CALIBRATION_SAMPLES {
                        defmt::info!("Calibration complete. FL: {}, BL: {}, BR: {}, FR: {}",
                            motor_fl_current_offset / motor_average_count as f32,
                            motor_bl_current_offset / motor_average_count as f32,
                            motor_br_current_offset / motor_average_count as f32,
                            motor_fr_current_offset / motor_average_count as f32);

                        break;
                    }
                }

                loop_rate_ticker.next().await;
            }

            defmt::info!("Setting motor current offsets.");
            loop {
                // TODO
                loop_rate_ticker.next().await;
            }
        }

        async fn flash_motor_firmware(&mut self, debug: bool) {
            defmt::info!("flashing firmware");
            if debug {
                let mut had_motor_error = false;
                if self.motor_fl.load_default_firmware_image().await.is_err() {
                    defmt::error!("failed to flash FL");
                    had_motor_error = true;
                } else {
                    defmt::info!("FL flashed");
                }

                if self.motor_bl.load_default_firmware_image().await.is_err() {
                    defmt::error!("failed to flash BL");
                    had_motor_error = true;
                } else {
                    defmt::info!("BL flashed");
                }

                if self.motor_br.load_default_firmware_image().await.is_err() {
                    defmt::error!("failed to flash BR");
                    had_motor_error = true;
                } else {
                    defmt::info!("BR flashed");
                }

                if self.motor_fr.load_default_firmware_image().await.is_err() {
                    defmt::error!("failed to flash FR");
                    had_motor_error = true;
                } else {
                    defmt::info!("FR flashed");
                }

                if had_motor_error {
                    defmt::error!("one or more motors failed to flash.")
                } else {
                    defmt::debug!("all motors flashed");
                }
            } else {
                let res = embassy_futures::join::join4(
                    self.motor_fl.load_default_firmware_image(),
                    self.motor_bl.load_default_firmware_image(),
                    self.motor_br.load_default_firmware_image(),
                    self.motor_fr.load_default_firmware_image(),
                )
                .await;

                let error_mask = res.0.is_err() as u8
                        | ((res.1.is_err() as u8) & 0x01) << 1
                        | ((res.2.is_err() as u8) & 0x01) << 2
                        | ((res.3.is_err() as u8) & 0x01) << 3;

                self.shared_robot_state.set_wheels_inop(error_mask);

                if error_mask != 0 {
                    defmt::error!("failed to flash drive motor (FL, BL, BR, FR, DRIB): {}", res);
                } else {
                    defmt::debug!("motor firmware flashed");
                }
            }
        }

        fn get_robot_model(&mut self) -> motion::robot_model::RobotModel{
            let robot_model_constants: RobotConstants = RobotConstants {
                wheel_angles_rad: Vector4::new(
                    WHEEL_ANGLES_DEG[0].to_radians(),
                    WHEEL_ANGLES_DEG[1].to_radians(),
                    WHEEL_ANGLES_DEG[2].to_radians(),
                    WHEEL_ANGLES_DEG[3].to_radians(),
                ),
                wheel_radius_m: Vector4::new(
                    WHEEL_RADIUS_M,
                    WHEEL_RADIUS_M,
                    WHEEL_RADIUS_M,
                    WHEEL_RADIUS_M,
                ),
                wheel_dist_to_cent_m: Vector4::new(
                    WHEEL_DISTANCE_TO_ROBOT_CENTER_M,
                    WHEEL_DISTANCE_TO_ROBOT_CENTER_M,
                    WHEEL_DISTANCE_TO_ROBOT_CENTER_M,
                    WHEEL_DISTANCE_TO_ROBOT_CENTER_M,
                ),
            };

            let robot_model: RobotModel = RobotModel::new(robot_model_constants);

            return robot_model;
<<<<<<< HEAD
=======
        }

        fn stop_wheels(&self) -> bool {
            // defmt::debug!("hco: {}, sd req: {}, estop: {}", self.last_power_telemetry.high_current_operations_allowed() == 0, self.shared_robot_state.shutdown_requested(), self.last_command.emergency_stop() != 0);

            self.last_power_telemetry.high_current_operations_allowed() == 0
            || self.shared_robot_state.shutdown_requested()
            || self.last_command.emergency_stop() != 0
>>>>>>> fa41ad8b
        }
    }

#[embassy_executor::task]
async fn control_task_entry(mut control_task: ControlTask<MAX_RX_PACKET_SIZE, MAX_TX_PACKET_SIZE, RX_BUF_DEPTH, TX_BUF_DEPTH>) {
    loop {
        control_task.control_task_entry().await;
        defmt::error!("control task returned");
    }
}

#[embassy_executor::task]
async fn motor_calibrate_task_entry(mut control_task: ControlTask<MAX_RX_PACKET_SIZE, MAX_TX_PACKET_SIZE, RX_BUF_DEPTH, TX_BUF_DEPTH>) {
    loop {
        control_task.motor_calibrate_task_entry().await;
        defmt::error!("Motor calibrate task returned");
    }
}

pub async fn start_control_task(
    control_task_spawner: Spawner,
    uart_queue_spawner: SendSpawner,
    robot_state: &'static SharedRobotState,
    command_subscriber: CommandsSubscriber,
    telemetry_publisher: TelemetryPublisher,
    gyro_subscriber: GyroDataSubscriber,
    accel_subscriber: AccelDataSubscriber,
    power_telemetry_subscriber: PowerTelemetrySubscriber,
    kicker_telemetry_subscriber: KickerTelemetrySubscriber,
    motor_fl_uart: MotorFLUart, motor_fl_rx_pin: MotorFLUartRxPin, motor_fl_tx_pin: MotorFLUartTxPin, motor_fl_rx_dma: MotorFLDmaRx, motor_fl_tx_dma: MotorFLDmaTx, motor_fl_boot0_pin: MotorFLBootPin, motor_fl_nrst_pin: MotorFLResetPin,
    motor_bl_uart: MotorBLUart, motor_bl_rx_pin: MotorBLUartRxPin, motor_bl_tx_pin: MotorBLUartTxPin, motor_bl_rx_dma: MotorBLDmaRx, motor_bl_tx_dma: MotorBLDmaTx, motor_bl_boot0_pin: MotorBLBootPin, motor_bl_nrst_pin: MotorBLResetPin,
    motor_br_uart: MotorBRUart, motor_br_rx_pin: MotorBRUartRxPin, motor_br_tx_pin: MotorBRUartTxPin, motor_br_rx_dma: MotorBRDmaRx, motor_br_tx_dma: MotorBRDmaTx, motor_br_boot0_pin: MotorBRBootPin, motor_br_nrst_pin: MotorBRResetPin,
    motor_fr_uart: MotorFRUart, motor_fr_rx_pin: MotorFRUartRxPin, motor_fr_tx_pin: MotorFRUartTxPin, motor_fr_rx_dma: MotorFRDmaRx, motor_fr_tx_dma: MotorFRDmaTx, motor_fr_boot0_pin: MotorFRBootPin, motor_fr_nrst_pin: MotorFRResetPin,
    do_motor_calibrate: bool,
) {
    let initial_motor_controller_uart_config = stm32_interface::get_bootloader_uart_config();

    //////////////////////////
    //  create motor uarts  //
    //////////////////////////

    let fl_uart = Uart::new(motor_fl_uart, motor_fl_rx_pin, motor_fl_tx_pin, SystemIrqs, motor_fl_tx_dma, motor_fl_rx_dma, initial_motor_controller_uart_config).unwrap();
    let bl_uart = Uart::new(motor_bl_uart, motor_bl_rx_pin, motor_bl_tx_pin, SystemIrqs, motor_bl_tx_dma, motor_bl_rx_dma, initial_motor_controller_uart_config).unwrap();
    let br_uart = Uart::new(motor_br_uart, motor_br_rx_pin, motor_br_tx_pin, SystemIrqs, motor_br_tx_dma, motor_br_rx_dma, initial_motor_controller_uart_config).unwrap();
    let fr_uart = Uart::new(motor_fr_uart, motor_fr_rx_pin, motor_fr_tx_pin, SystemIrqs, motor_fr_tx_dma, motor_fr_rx_dma, initial_motor_controller_uart_config).unwrap();

    //////////////////////////////////////////////
    //  register motor queues and DMA hardware  //
    //////////////////////////////////////////////

    FRONT_LEFT_IDLE_BUFFERED_UART.init();
    BACK_LEFT_IDLE_BUFFERED_UART.init();
    BACK_RIGHT_IDLE_BUFFERED_UART.init();
    FRONT_RIGHT_IDLE_BUFFERED_UART.init();

    idle_buffered_uart_spawn_tasks!(uart_queue_spawner, FRONT_LEFT, fl_uart);
    idle_buffered_uart_spawn_tasks!(uart_queue_spawner, BACK_LEFT, bl_uart);
    idle_buffered_uart_spawn_tasks!(uart_queue_spawner, BACK_RIGHT, br_uart);
    idle_buffered_uart_spawn_tasks!(uart_queue_spawner, FRONT_RIGHT, fr_uart);

    ////////////////////////////////
    //  create motor controllers  //
    ////////////////////////////////

<<<<<<< HEAD
    let motor_fl = WheelMotor::new_from_pins(&FRONT_LEFT_IDLE_BUFFERED_UART, FRONT_LEFT_IDLE_BUFFERED_UART.get_uart_read_queue(), FRONT_LEFT_IDLE_BUFFERED_UART.get_uart_write_queue(), motor_fl_boot0_pin, motor_fl_nrst_pin, WHEEL_FW_IMG);
    let motor_bl = WheelMotor::new_from_pins(&BACK_LEFT_IDLE_BUFFERED_UART, BACK_LEFT_IDLE_BUFFERED_UART.get_uart_read_queue(), BACK_LEFT_IDLE_BUFFERED_UART.get_uart_write_queue(), motor_bl_boot0_pin, motor_bl_nrst_pin, WHEEL_FW_IMG);
=======
    let motor_fl = WheelMotor::new_from_pins(&FRONT_LEFT_IDLE_BUFFERED_UART, FRONT_LEFT_IDLE_BUFFERED_UART.get_uart_read_queue(),  FRONT_LEFT_IDLE_BUFFERED_UART.get_uart_write_queue(),  motor_fl_boot0_pin, motor_fl_nrst_pin, WHEEL_FW_IMG);
    let motor_bl = WheelMotor::new_from_pins(&BACK_LEFT_IDLE_BUFFERED_UART, BACK_LEFT_IDLE_BUFFERED_UART.get_uart_read_queue(), BACK_LEFT_IDLE_BUFFERED_UART.get_uart_write_queue(),  motor_bl_boot0_pin, motor_bl_nrst_pin, WHEEL_FW_IMG);
>>>>>>> fa41ad8b
    let motor_br = WheelMotor::new_from_pins(&BACK_RIGHT_IDLE_BUFFERED_UART,  BACK_RIGHT_IDLE_BUFFERED_UART.get_uart_read_queue(), BACK_RIGHT_IDLE_BUFFERED_UART.get_uart_write_queue(), motor_br_boot0_pin, motor_br_nrst_pin, WHEEL_FW_IMG);
    let motor_fr = WheelMotor::new_from_pins(&FRONT_RIGHT_IDLE_BUFFERED_UART, FRONT_RIGHT_IDLE_BUFFERED_UART.get_uart_read_queue(), FRONT_RIGHT_IDLE_BUFFERED_UART.get_uart_write_queue(), motor_fr_boot0_pin, motor_fr_nrst_pin, WHEEL_FW_IMG);

    let control_task = ControlTask::new(
        robot_state, command_subscriber, telemetry_publisher,
        gyro_subscriber, accel_subscriber,
        power_telemetry_subscriber, kicker_telemetry_subscriber,
        motor_fl, motor_bl, motor_br, motor_fr);

    if !do_motor_calibrate {
        defmt::info!("Control task starting!");
        control_task_spawner.spawn(control_task_entry(control_task)).unwrap();
    }
    else {
        defmt::info!("Motor calibration starting!");
        control_task_spawner.spawn(motor_calibrate_task_entry(control_task)).unwrap();
    }
}<|MERGE_RESOLUTION|>--- conflicted
+++ resolved
@@ -112,26 +112,15 @@
     telemetry_publisher: TelemetryPublisher,
     gyro_subscriber: GyroDataSubscriber,
     accel_subscriber: AccelDataSubscriber,
-<<<<<<< HEAD
+    power_telemetry_subscriber: PowerTelemetrySubscriber,
+    kicker_telemetry_subscriber: KickerTelemetrySubscriber,
+
     last_gyro_x_rads: f32,
     last_gyro_y_rads: f32,
     last_gyro_z_rads: f32,
     last_accel_x_ms: f32,
     last_accel_y_ms: f32,
     last_accel_z_ms: f32,
-    telemetry_publisher: TelemetryPublisher,
-
-    motor_fl: WheelMotor<'static, MAX_RX_PACKET_SIZE, MAX_TX_PACKET_SIZE, RX_BUF_DEPTH, TX_BUF_DEPTH>,
-    motor_bl: WheelMotor<'static, MAX_RX_PACKET_SIZE, MAX_TX_PACKET_SIZE, RX_BUF_DEPTH, TX_BUF_DEPTH>,
-    motor_br: WheelMotor<'static, MAX_RX_PACKET_SIZE, MAX_TX_PACKET_SIZE, RX_BUF_DEPTH, TX_BUF_DEPTH>,
-    motor_fr: WheelMotor<'static, MAX_RX_PACKET_SIZE, MAX_TX_PACKET_SIZE, RX_BUF_DEPTH, TX_BUF_DEPTH>,
-=======
-    power_telemetry_subscriber: PowerTelemetrySubscriber,
-    kicker_telemetry_subscriber: KickerTelemetrySubscriber,
-
-    last_gyro_rads: f32,
-    last_accel_x_ms: f32,
-    last_accel_y_ms: f32,
     last_command: BasicControl,
     last_power_telemetry: PowerTelemetry,
     last_kicker_telemetry: KickerTelemetry,
@@ -140,7 +129,6 @@
     motor_bl: ControlWheelMotor,
     motor_br: ControlWheelMotor,
     motor_fr: ControlWheelMotor,
->>>>>>> fa41ad8b
 }
 
 impl <
@@ -169,23 +157,17 @@
                 telemetry_publisher: telemetry_publisher,
                 gyro_subscriber: gyro_subscriber,
                 accel_subscriber: accel_subscriber,
-<<<<<<< HEAD
+                power_telemetry_subscriber,
+                kicker_telemetry_subscriber,
                 last_gyro_x_rads: 0.0,
                 last_gyro_y_rads: 0.0,
                 last_gyro_z_rads: 0.0,
                 last_accel_x_ms: 0.0,
                 last_accel_y_ms: 0.0,
                 last_accel_z_ms: 0.0,
-=======
-                power_telemetry_subscriber,
-                kicker_telemetry_subscriber,
-                last_gyro_rads: 0.0,
-                last_accel_x_ms: 0.0,
-                last_accel_y_ms: 0.0,
                 last_command: Default::default(),
                 last_power_telemetry: Default::default(),
                 last_kicker_telemetry: Default::default(),
->>>>>>> fa41ad8b
                 motor_fl: motor_fl,
                 motor_bl: motor_bl,
                 motor_br: motor_br,
@@ -230,12 +212,7 @@
         fn send_motor_commands_and_telemetry(&mut self,
                                             seq_number: u16,
                                             robot_controller: &mut BodyVelocityController,
-<<<<<<< HEAD
-                                            cur_state: RobotState,
-                                            battery_voltage: f32)
-=======
                                             cur_state: RobotState)
->>>>>>> fa41ad8b
         {
 
 
@@ -340,6 +317,7 @@
             let robot_model = self.get_robot_model();
             let mut robot_controller = BodyVelocityController::new_from_global_params(CONTROL_LOOP_RATE_S, robot_model);
 
+            let mut seq_number = 0;
             let mut loop_rate_ticker = Ticker::every(Duration::from_millis(CONTROL_LOOP_RATE_MS));
 
             let mut cmd_vel = Vector3::new(0.0, 0.0, 0.0);
@@ -355,7 +333,6 @@
             self.motor_br.set_telemetry_enabled(true);
             self.motor_fr.set_telemetry_enabled(true);
 
-<<<<<<< HEAD
             self.motor_fl.set_motion_enabled(true);
             self.motor_bl.set_motion_enabled(true);
             self.motor_br.set_motion_enabled(true);
@@ -373,15 +350,6 @@
             self.motor_fr.send_motion_command();
 
             Timer::after_millis(10).await;
-=======
-            Timer::after_millis(10).await;
-
-            let robot_model = self.get_robot_model();
-            let mut robot_controller = BodyVelocityController::new_from_global_params(1.0 / 100.0, robot_model);
-
-            let mut seq_number = 0;
-            let mut loop_rate_ticker = Ticker::every(Duration::from_millis(10));
->>>>>>> fa41ad8b
 
             let mut motor_fl_last_timestamp_ms = self.motor_fl.read_current_timestamp_ms();
             let mut motor_bl_last_timestamp_ms = self.motor_bl.read_current_timestamp_ms();
@@ -500,18 +468,6 @@
                     self.last_accel_y_ms = accel_ms[1];
                     self.last_accel_z_ms = accel_ms[2];
                 }
-<<<<<<< HEAD
-
-                let controls_enabled = false;
-
-                // let kill_vel = self.shared_robot_state.get_battery_low() || self.shared_robot_state.get_battery_crit() || self.shared_robot_state.shutdown_requested();
-                let kill_vel = false;
-                let wheel_vels = if !kill_vel {
-                    self.do_control_update(&mut robot_controller, cmd_vel, self.last_gyro_z_rads, controls_enabled)
-                } else {
-                    // Battery is too low, set velocity to zero
-                    defmt::warn!("CT - low battery / shutting down command lockout");
-=======
 
                 while let Some(kicker_telemetry) = self.kicker_telemetry_subscriber.try_next_message_pure() {
                     self.last_kicker_telemetry = kicker_telemetry;
@@ -529,7 +485,6 @@
 
                 let wheel_vels = if self.stop_wheels() {
                     defmt::warn!("control task - motor commands locked out");
->>>>>>> fa41ad8b
                     Vector4::new(0.0, 0.0, 0.0, 0.0)
                 } else {
                     let controls_enabled = self.last_command.body_vel_controls_enabled() != 0;
@@ -545,21 +500,6 @@
                 // defmt::info!("wheel curr: {} {} {} {}", self.motor_fl.read_current(), self.motor_bl.read_current(), self.motor_br.read_current(), self.motor_fr.read_current());
 
 
-<<<<<<< HEAD
-                //defmt::info!("TARGET_VEL: {}, MEASURED_VEL: {}, MEASURED_CUR: {}, TARGET_TOR: {}, MEASURED_TOR: {}, COMP_TOR: {}, DC_TOR: {}, DC_VEL: {}",
-                //    (self.motor_br.read_vel_setpoint() * 1000.0) as i32,
-                //    (self.motor_br.read_rads() * 1000.0) as i32,
-                //    (self.motor_br.read_current() * 1000.0) as i32,
-                //    (self.motor_br.read_torque_setpoint() * 1000.0) as i32,
-                //    (self.motor_br.read_torque_estimate() * 1000.0) as i32,
-                //    (self.motor_br.read_torque_computed_nm() * 1000.0) as i32,
-                //    (self.motor_br.read_torque_computed_duty() * 1000.0) as i32,
-                //    (self.motor_br.read_vel_computed_duty() * 1000.0) as i32);
-
-                //defmt::info!("stspin temp: {} {} {} {}", self.motor_fl.read_mcu_temperature(), self.motor_bl.read_mcu_temperature(), self.motor_br.read_mcu_temperature(), self.motor_fr.read_mcu_temperature());
-                self.send_motor_commands_and_telemetry(
-                    &mut robot_controller, cur_state, self.last_battery_v);
-=======
                 ///////////////////////////////////
                 //  send commands and telemetry  //
                 ///////////////////////////////////
@@ -570,7 +510,6 @@
                 // increment seq number
                 seq_number += 1;
                 seq_number &= 0xFFF;
->>>>>>> fa41ad8b
 
                 loop_rate_ticker.next().await;
             }
@@ -789,8 +728,6 @@
             let robot_model: RobotModel = RobotModel::new(robot_model_constants);
 
             return robot_model;
-<<<<<<< HEAD
-=======
         }
 
         fn stop_wheels(&self) -> bool {
@@ -799,7 +736,6 @@
             self.last_power_telemetry.high_current_operations_allowed() == 0
             || self.shared_robot_state.shutdown_requested()
             || self.last_command.emergency_stop() != 0
->>>>>>> fa41ad8b
         }
     }
 
@@ -864,13 +800,8 @@
     //  create motor controllers  //
     ////////////////////////////////
 
-<<<<<<< HEAD
     let motor_fl = WheelMotor::new_from_pins(&FRONT_LEFT_IDLE_BUFFERED_UART, FRONT_LEFT_IDLE_BUFFERED_UART.get_uart_read_queue(), FRONT_LEFT_IDLE_BUFFERED_UART.get_uart_write_queue(), motor_fl_boot0_pin, motor_fl_nrst_pin, WHEEL_FW_IMG);
     let motor_bl = WheelMotor::new_from_pins(&BACK_LEFT_IDLE_BUFFERED_UART, BACK_LEFT_IDLE_BUFFERED_UART.get_uart_read_queue(), BACK_LEFT_IDLE_BUFFERED_UART.get_uart_write_queue(), motor_bl_boot0_pin, motor_bl_nrst_pin, WHEEL_FW_IMG);
-=======
-    let motor_fl = WheelMotor::new_from_pins(&FRONT_LEFT_IDLE_BUFFERED_UART, FRONT_LEFT_IDLE_BUFFERED_UART.get_uart_read_queue(),  FRONT_LEFT_IDLE_BUFFERED_UART.get_uart_write_queue(),  motor_fl_boot0_pin, motor_fl_nrst_pin, WHEEL_FW_IMG);
-    let motor_bl = WheelMotor::new_from_pins(&BACK_LEFT_IDLE_BUFFERED_UART, BACK_LEFT_IDLE_BUFFERED_UART.get_uart_read_queue(), BACK_LEFT_IDLE_BUFFERED_UART.get_uart_write_queue(),  motor_bl_boot0_pin, motor_bl_nrst_pin, WHEEL_FW_IMG);
->>>>>>> fa41ad8b
     let motor_br = WheelMotor::new_from_pins(&BACK_RIGHT_IDLE_BUFFERED_UART,  BACK_RIGHT_IDLE_BUFFERED_UART.get_uart_read_queue(), BACK_RIGHT_IDLE_BUFFERED_UART.get_uart_write_queue(), motor_br_boot0_pin, motor_br_nrst_pin, WHEEL_FW_IMG);
     let motor_fr = WheelMotor::new_from_pins(&FRONT_RIGHT_IDLE_BUFFERED_UART, FRONT_RIGHT_IDLE_BUFFERED_UART.get_uart_read_queue(), FRONT_RIGHT_IDLE_BUFFERED_UART.get_uart_write_queue(), motor_fr_boot0_pin, motor_fr_nrst_pin, WHEEL_FW_IMG);
 
