use ateam_common_packets::{bindings::{BasicControl, BasicTelemetry, KickerTelemetry, MotionCommandType, PowerTelemetry}, radio::TelemetryPacket};
use ateam_lib_stm32::{drivers::boot::stm32_interface, idle_buffered_uart_spawn_tasks, static_idle_buffered_uart};
use embassy_executor::{SendSpawner, Spawner};
use embassy_stm32::usart::Uart;
use embassy_time::{Duration, Ticker, Timer};
use nalgebra::{Vector3, Vector4};

use crate::{include_external_cpp_bin, motion::{self, params::robot_physical_params::{
        WHEEL_ANGLES_DEG, WHEEL_DISTANCE_TO_ROBOT_CENTER_M, WHEEL_RADIUS_M
    }, robot_controller::BodyVelocityController, robot_model::{RobotConstants, RobotModel}}, parameter_interface::ParameterInterface, pins::*, robot_state::{RobotState, SharedRobotState}, stspin_motor::WheelMotor, SystemIrqs, ROBOT_VERSION_MAJOR, ROBOT_VERSION_MINOR};

include_external_cpp_bin! {WHEEL_FW_IMG, "wheel.bin"}

const MAX_TX_PACKET_SIZE: usize = 64;
const TX_BUF_DEPTH: usize = 3;
const MAX_RX_PACKET_SIZE: usize = 64;
const RX_BUF_DEPTH: usize = 20;

type ControlWheelMotor = WheelMotor<'static, MAX_RX_PACKET_SIZE, MAX_TX_PACKET_SIZE, RX_BUF_DEPTH, TX_BUF_DEPTH>;
static_idle_buffered_uart!(FRONT_LEFT, MAX_RX_PACKET_SIZE, RX_BUF_DEPTH, MAX_TX_PACKET_SIZE, TX_BUF_DEPTH, #[link_section = ".axisram.buffers"]);
static_idle_buffered_uart!(BACK_LEFT, MAX_RX_PACKET_SIZE, RX_BUF_DEPTH, MAX_TX_PACKET_SIZE, TX_BUF_DEPTH, #[link_section = ".axisram.buffers"]);
static_idle_buffered_uart!(BACK_RIGHT, MAX_RX_PACKET_SIZE, RX_BUF_DEPTH, MAX_TX_PACKET_SIZE, TX_BUF_DEPTH, #[link_section = ".axisram.buffers"]);
static_idle_buffered_uart!(FRONT_RIGHT, MAX_RX_PACKET_SIZE, RX_BUF_DEPTH, MAX_TX_PACKET_SIZE, TX_BUF_DEPTH, #[link_section = ".axisram.buffers"]);

const TICKS_WITHOUT_PACKET_STOP: usize = 20;

#[macro_export]
macro_rules! create_control_task {
    ($main_spawner:ident, $uart_queue_spawner:ident, $robot_state:ident,
        $control_command_subscriber:ident, $control_telemetry_publisher:ident,
        $power_telemetry_subscriber:ident, $kicker_telemetry_subscriber:ident,
        $control_gyro_data_subscriber:ident, $control_accel_data_subscriber:ident,
        $p:ident
    ) => {
        ateam_control_board::tasks::control_task::start_control_task(
            $main_spawner, $uart_queue_spawner,
            $robot_state,
            $control_command_subscriber, $control_telemetry_publisher,
            $control_gyro_data_subscriber, $control_accel_data_subscriber,
            $power_telemetry_subscriber, $kicker_telemetry_subscriber,
            $p.UART7, $p.PF6, $p.PF7, $p.DMA1_CH1, $p.DMA1_CH0, $p.PF5, $p.PF4,
            $p.USART10, $p.PE2, $p.PE3, $p.DMA1_CH3, $p.DMA1_CH2, $p.PE5, $p.PE4,
            $p.USART6, $p.PC7, $p.PC6, $p.DMA1_CH5, $p.DMA1_CH4, $p.PG7, $p.PG8,
            $p.USART3, $p.PD9, $p.PD8, $p.DMA1_CH7, $p.DMA1_CH6, $p.PB12, $p.PB13,
        ).await;
    };
}

pub struct ControlTask<
    const MAX_RX_PACKET_SIZE: usize,
    const MAX_TX_PACKET_SIZE: usize,
    const RX_BUF_DEPTH: usize,
    const TX_BUF_DEPTH: usize> {
    shared_robot_state: &'static SharedRobotState,
    command_subscriber: CommandsSubscriber,
    telemetry_publisher: TelemetryPublisher,
    gyro_subscriber: GyroDataSubscriber,
    accel_subscriber: AccelDataSubscriber,
    power_telemetry_subscriber: PowerTelemetrySubscriber,
    kicker_telemetry_subscriber: KickerTelemetrySubscriber,

    last_gyro_rads: f32,
    last_accel_x_ms: f32,
    last_accel_y_ms: f32,
    last_command: BasicControl,
    last_power_telemetry: PowerTelemetry,
    last_kicker_telemetry: KickerTelemetry,
    
    motor_fl: ControlWheelMotor,
    motor_bl: ControlWheelMotor,
    motor_br: ControlWheelMotor,
    motor_fr: ControlWheelMotor,
}

impl <
    const MAX_RX_PACKET_SIZE: usize,
    const MAX_TX_PACKET_SIZE: usize,
    const RX_BUF_DEPTH: usize,
    const TX_BUF_DEPTH: usize> 
    ControlTask<MAX_RX_PACKET_SIZE, MAX_TX_PACKET_SIZE, RX_BUF_DEPTH, TX_BUF_DEPTH> 
    {

        pub fn new(robot_state: &'static SharedRobotState,
                command_subscriber: CommandsSubscriber,
                telemetry_publisher: TelemetryPublisher,
                gyro_subscriber: GyroDataSubscriber,
                accel_subscriber: AccelDataSubscriber,
                power_telemetry_subscriber: PowerTelemetrySubscriber,
                kicker_telemetry_subscriber: KickerTelemetrySubscriber,
                motor_fl: ControlWheelMotor,
                motor_bl: ControlWheelMotor,
                motor_br: ControlWheelMotor,
                motor_fr: ControlWheelMotor,
        ) -> Self {
            ControlTask {
                shared_robot_state: robot_state,
                command_subscriber: command_subscriber,
                telemetry_publisher: telemetry_publisher,
                gyro_subscriber: gyro_subscriber,
                accel_subscriber: accel_subscriber,
                power_telemetry_subscriber,
                kicker_telemetry_subscriber,
                last_gyro_rads: 0.0,
                last_accel_x_ms: 0.0,
                last_accel_y_ms: 0.0,
                last_command: Default::default(),
                last_power_telemetry: Default::default(),
                last_kicker_telemetry: Default::default(),
                motor_fl: motor_fl, 
                motor_bl: motor_bl,
                motor_br: motor_br,
                motor_fr: motor_fr,
            }
        }

        fn do_control_update(&mut self, 
            robot_controller: &mut BodyVelocityController,
            cmd_vel: Vector3<f32>,
            gyro_rads: f32,
            controls_enabled: bool
        ) -> Vector4<f32>
        /*
            Provide the motion controller with the current wheel velocities
            and torques from the appropriate sensors, then get a set of wheel
            velocities to apply based on the controller's current state.
         */ 
        {
            let wheel_vels = Vector4::new(
                self.motor_fl.read_rads(),
                self.motor_bl.read_rads(),
                self.motor_br.read_rads(),
                self.motor_fr.read_rads()
            );

            // torque values are computed on the spin but put in the current variable
            // TODO update this when packet/var names are updated to match software
            let wheel_torques = Vector4::new(
                self.motor_fl.read_current(),
                self.motor_bl.read_current(),
                self.motor_br.read_current(),
                self.motor_fr.read_current()
            );
        
            // TODO read from channel or something

            robot_controller.control_update(&cmd_vel, &wheel_vels, &wheel_torques, gyro_rads, controls_enabled); 
            robot_controller.get_wheel_velocities()   
        }

        fn send_motor_commands_and_telemetry(&mut self,
                                            seq_number: u16,
                                            robot_controller: &mut BodyVelocityController,
                                            cur_state: RobotState) 
        {
            
            
            self.motor_fl.send_motion_command();
            self.motor_bl.send_motion_command();
            self.motor_br.send_motion_command();
            self.motor_fr.send_motion_command();

            let front_left_motor_error = self.motor_fl.read_is_error() as u32;
            let back_left_motor_error = self.motor_bl.read_is_error() as u32;
            let back_right_motor_error = self.motor_br.read_is_error() as u32;
            let front_right_motor_error = self.motor_fr.read_is_error() as u32;
            let dribbler_motor_error = self.last_kicker_telemetry.dribbler_motor.master_error() as u32;

            let front_left_hall_error = self.motor_fl.check_hall_error() as u32;
            let back_left_hall_error = self.motor_bl.check_hall_error() as u32;
            let back_right_hall_error = self.motor_br.check_hall_error() as u32;
            let front_right_hall_error = self.motor_fr.check_hall_error() as u32;
            let dribbler_motor_hall_error = self.last_kicker_telemetry.dribbler_motor.hall_disconnected_error() as u32;

            let basic_telem = TelemetryPacket::Basic(BasicTelemetry {
                sequence_number: seq_number,
                robot_revision_major: ROBOT_VERSION_MAJOR,
                robot_revision_minor: ROBOT_VERSION_MINOR,
                _bitfield_align_1: Default::default(),
                _bitfield_1: BasicTelemetry::new_bitfield_1(
                    !self.last_power_telemetry.power_ok() as u32,  // power error
                    cur_state.power_inop as u32,  // power board error
                    !self.last_power_telemetry.battery_info.battery_ok() as u32,  // battery error
                    self.last_power_telemetry.battery_info.battery_low() as u32,  // battery low
                    self.last_power_telemetry.battery_info.battery_critical() as u32,  // battery crit
                    self.last_power_telemetry.shutdown_requested() as u32,  // shutdown pending
                    cur_state.robot_tipped as u32,  // tipped error
                    self.last_kicker_telemetry.error_detected() as u32,  // breakbeam error
                    self.last_kicker_telemetry.ball_detected() as u32,  // ball detected
                    cur_state.imu_inop as u32,  // accel 0 error
                    false as u32,  // accel 1 error, uninstalled
                    cur_state.imu_inop as u32,  // gyro 0 error
                    false as u32,  // gyro 1 error, uninstalled
                    front_left_motor_error,
                    front_left_hall_error,
                    back_left_motor_error,
                    back_left_hall_error,
                    back_right_motor_error,
                    back_right_hall_error,
                    front_right_motor_error,
                    front_right_hall_error,
                    dribbler_motor_error,
                    dribbler_motor_hall_error,
                    self.last_kicker_telemetry.error_detected() as u32,
                    false as u32,  // chipper available
                    (!cur_state.kicker_inop && self.last_kicker_telemetry.error_detected() == 0) as u32,
                    self.last_command.body_vel_controls_enabled(),
                    self.last_command.wheel_vel_control_enabled(),
                    self.last_command.wheel_torque_control_enabled(),
                    Default::default()),
                battery_percent: self.last_power_telemetry.battery_info.battery_pct as u16,
                kicker_charge_percent: self.last_kicker_telemetry.charge_pct,
            });

            if cur_state.radio_bridge_ok {
                self.telemetry_publisher.publish_immediate(basic_telem);
            }

            let mut control_debug_telem = robot_controller.get_control_debug_telem();

            control_debug_telem.front_left_motor = self.motor_fl.get_latest_state();
            control_debug_telem.back_left_motor = self.motor_bl.get_latest_state();
            control_debug_telem.back_right_motor = self.motor_br.get_latest_state();
            control_debug_telem.front_right_motor = self.motor_fr.get_latest_state();

            control_debug_telem.imu_accel[0] = self.last_accel_x_ms;
            control_debug_telem.imu_accel[1] = self.last_accel_y_ms;

            control_debug_telem.kicker_status = self.last_kicker_telemetry;
            control_debug_telem.power_status = self.last_power_telemetry;

            let control_debug_telem = TelemetryPacket::Extended(control_debug_telem);
            if cur_state.radio_bridge_ok {
                self.telemetry_publisher.publish_immediate(control_debug_telem);
            }
        }
    
        async fn control_task_entry(&mut self) {
            defmt::info!("control task init.");

            // wait for the switch state to be read
            while !self.shared_robot_state.hw_init_state_valid() {
                Timer::after_millis(10).await;
            }
 
            self.flash_motor_firmware(
                self.shared_robot_state.hw_in_debug_mode()).await;
             
            embassy_futures::join::join4(
                self.motor_fl.leave_reset(),
                self.motor_bl.leave_reset(),
                self.motor_br.leave_reset(),
                self.motor_fr.leave_reset(),
            ).await;


            self.motor_fl.set_telemetry_enabled(true);
            self.motor_bl.set_telemetry_enabled(true);
            self.motor_br.set_telemetry_enabled(true);
            self.motor_fr.set_telemetry_enabled(true);

            Timer::after_millis(10).await;

            let robot_model = self.get_robot_model();
            let mut robot_controller = BodyVelocityController::new_from_global_params(1.0 / 100.0, robot_model);
    
            let mut seq_number = 0;
            let mut loop_rate_ticker = Ticker::every(Duration::from_millis(10));

            let mut cmd_vel = Vector3::new(0.0, 0.0, 0.0);
            let mut ticks_since_control_packet = 0;

            loop {
                self.motor_fl.process_packets();
                self.motor_bl.process_packets();
                self.motor_br.process_packets();
                self.motor_fr.process_packets();

                let cur_state = self.shared_robot_state.get_state();

                // self.motor_fl.log_reset("FL");
                // self.motor_bl.log_reset("BL");
                // self.motor_br.log_reset("BR");
                // self.motor_fr.log_reset("FR");


                ticks_since_control_packet += 1;
                while let Some(latest_packet) = self.command_subscriber.try_next_message_pure() {
                    match latest_packet {
                        ateam_common_packets::radio::DataPacket::BasicControl(latest_control) => {

                            let new_cmd_vel = Vector3::new(
                                latest_control.vel_x_linear,
                                latest_control.vel_y_linear,
                                latest_control.vel_z_angular,
                            );

                            cmd_vel = new_cmd_vel;
                            ticks_since_control_packet = 0;

                            if latest_control.reboot_robot() != 0 {
                                loop {
                                    cortex_m::peripheral::SCB::sys_reset();
                                }
                            }

                            if latest_control.request_shutdown() != 0 {
                                self.shared_robot_state.flag_shutdown_requested();
                            }

                            let wheel_motion_type = match (self.last_command.wheel_vel_control_enabled() != 0, self.last_command.wheel_torque_control_enabled() != 0) {
                                (true, true) => MotionCommandType::BOTH,
                                (true, false) => MotionCommandType::VELOCITY,
                                (false, true) => MotionCommandType::TORQUE,
                                (false, false) => MotionCommandType::OPEN_LOOP,
                            };

                            self.motor_fl.set_motion_type(wheel_motion_type);
                            self.motor_bl.set_motion_type(wheel_motion_type);
                            self.motor_br.set_motion_type(wheel_motion_type);
                            self.motor_fr.set_motion_type(wheel_motion_type);

                            self.last_command = latest_control;
                        },
                        ateam_common_packets::radio::DataPacket::ParameterCommand(latest_param_cmd) => {
                            let param_cmd_resp = robot_controller.apply_command(&latest_param_cmd);

                            if let Ok(resp) = param_cmd_resp {
                                defmt::info!("sending successful parameter update command response");
                                let tp_resp = TelemetryPacket::ParameterCommandResponse(resp);
                                self.telemetry_publisher.publish(tp_resp).await;
                            } else if let Err(resp) = param_cmd_resp {
                                defmt::warn!("sending failed parameter updated command response");
                                let tp_resp = TelemetryPacket::ParameterCommandResponse(resp);
                                self.telemetry_publisher.publish(tp_resp).await;
                            }
                        },
                    }
                }
                
                if ticks_since_control_packet >= TICKS_WITHOUT_PACKET_STOP {
                    cmd_vel = Vector3::new(0., 0., 0.);
                    //defmt::warn!("ticks since packet lockout");
                }

                // now we have setpoint r(t) in self.cmd_vel

                while let Some(gyro_rads) = self.gyro_subscriber.try_next_message_pure() {
                    self.last_gyro_rads = gyro_rads[2];
                }

                while let Some(accel_ms) = self.accel_subscriber.try_next_message_pure() {
                    self.last_accel_x_ms = accel_ms[0];
                    self.last_accel_y_ms = accel_ms[1];
                }

                while let Some(kicker_telemetry) = self.kicker_telemetry_subscriber.try_next_message_pure() {
                    self.last_kicker_telemetry = kicker_telemetry;
                }

                while let Some(power_telemetry) = self.power_telemetry_subscriber.try_next_message_pure() {
                    self.last_power_telemetry = power_telemetry;
                }
                
<<<<<<< HEAD
                let controls_enabled = true;
=======
                if self.stop_wheels() {
                    cmd_vel = Vector3::new(0.0, 0.0, 0.0);
                } else if self.last_command.game_state_in_stop() != 0 {
                    // TODO impl 1.5m/s clamping or something
                }
>>>>>>> d8bf69e4

                let wheel_vels = if self.stop_wheels() {
                    defmt::warn!("control task - motor commands locked out");
                    Vector4::new(0.0, 0.0, 0.0, 0.0)
                } else {
                    let controls_enabled = self.last_command.body_vel_controls_enabled() != 0;
                    self.do_control_update(&mut robot_controller, cmd_vel, self.last_gyro_rads, controls_enabled)
                };

                self.motor_fl.set_setpoint(wheel_vels[0]);
                self.motor_bl.set_setpoint(wheel_vels[1]);
                self.motor_br.set_setpoint(wheel_vels[2]);
                self.motor_fr.set_setpoint(wheel_vels[3]);

                // defmt::info!("wheel vels: {} {} {} {}", self.motor_fl.read_encoder_delta(), self.motor_bl.read_encoder_delta(), self.motor_br.read_encoder_delta(), self.motor_fr.read_encoder_delta());
                // defmt::info!("wheel curr: {} {} {} {}", self.motor_fl.read_current(), self.motor_bl.read_current(), self.motor_br.read_current(), self.motor_fr.read_current());


                ///////////////////////////////////
                //  send commands and telemetry  //
                ///////////////////////////////////

                self.send_motor_commands_and_telemetry(seq_number,
                    &mut robot_controller, cur_state);

                // increment seq number
                seq_number += 1;
                seq_number &= 0xFFF;

                loop_rate_ticker.next().await;
            }
        }

        async fn flash_motor_firmware(&mut self, debug: bool) {
            defmt::info!("flashing firmware");
            if debug {
                let mut had_motor_error = false;
                if self.motor_fl.load_default_firmware_image().await.is_err() {
                    defmt::error!("failed to flash FL");
                    had_motor_error = true;
                } else {
                    defmt::info!("FL flashed");
                }

                if self.motor_bl.load_default_firmware_image().await.is_err() {
                    defmt::error!("failed to flash BL");
                    had_motor_error = true;
                } else {
                    defmt::info!("BL flashed");
                }

                if self.motor_br.load_default_firmware_image().await.is_err() {
                    defmt::error!("failed to flash BR");
                    had_motor_error = true;
                } else {
                    defmt::info!("BR flashed");
                }

                if self.motor_fr.load_default_firmware_image().await.is_err() {
                    defmt::error!("failed to flash FR");
                    had_motor_error = true;
                } else {
                    defmt::info!("FR flashed");
                }

                if had_motor_error {
                    defmt::error!("one or more motors failed to flash.")
                } else {
                    defmt::debug!("all motors flashed");
                }
            } else {
                let res = embassy_futures::join::join4(
                    self.motor_fl.load_default_firmware_image(),
                    self.motor_bl.load_default_firmware_image(),
                    self.motor_br.load_default_firmware_image(),
                    self.motor_fr.load_default_firmware_image(),
                )
                .await;
                
                let error_mask = res.0.is_err() as u8 
                        | ((res.1.is_err() as u8) & 0x01) << 1 
                        | ((res.2.is_err() as u8) & 0x01) << 2
                        | ((res.3.is_err() as u8) & 0x01) << 3;

                self.shared_robot_state.set_wheels_inop(error_mask);

                if error_mask != 0 {
                    defmt::error!("failed to flash drive motor (FL, BL, BR, FR, DRIB): {}", res);
                } else {
                    defmt::debug!("motor firmware flashed");
                }
            }
        }

        fn get_robot_model(&mut self) -> motion::robot_model::RobotModel{
            let robot_model_constants: RobotConstants = RobotConstants {
                wheel_angles_rad: Vector4::new(
                    WHEEL_ANGLES_DEG[0].to_radians(),
                    WHEEL_ANGLES_DEG[1].to_radians(),
                    WHEEL_ANGLES_DEG[2].to_radians(),
                    WHEEL_ANGLES_DEG[3].to_radians(),
                ),
                wheel_radius_m: Vector4::new(
                    WHEEL_RADIUS_M,
                    WHEEL_RADIUS_M,
                    WHEEL_RADIUS_M,
                    WHEEL_RADIUS_M,
                ),
                wheel_dist_to_cent_m: Vector4::new(
                    WHEEL_DISTANCE_TO_ROBOT_CENTER_M,
                    WHEEL_DISTANCE_TO_ROBOT_CENTER_M,
                    WHEEL_DISTANCE_TO_ROBOT_CENTER_M,
                    WHEEL_DISTANCE_TO_ROBOT_CENTER_M,
                ),
            };

            let robot_model: RobotModel = RobotModel::new(robot_model_constants);
            
            return robot_model; 
        }

        fn stop_wheels(&self) -> bool {
            // defmt::debug!("hco: {}, sd req: {}, estop: {}", self.last_power_telemetry.high_current_operations_allowed() == 0, self.shared_robot_state.shutdown_requested(), self.last_command.emergency_stop() != 0);

            self.last_power_telemetry.high_current_operations_allowed() == 0 
            || self.shared_robot_state.shutdown_requested()
            || self.last_command.emergency_stop() != 0
        }
    }
    
#[embassy_executor::task]
async fn control_task_entry(mut control_task: ControlTask<MAX_RX_PACKET_SIZE, MAX_TX_PACKET_SIZE, RX_BUF_DEPTH, TX_BUF_DEPTH>) {
    loop {
        control_task.control_task_entry().await;
        defmt::error!("control task returned");
    }
}

pub async fn start_control_task(
    control_task_spawner: Spawner,
    uart_queue_spawner: SendSpawner,
    robot_state: &'static SharedRobotState,
    command_subscriber: CommandsSubscriber,
    telemetry_publisher: TelemetryPublisher,
    gyro_subscriber: GyroDataSubscriber,
    accel_subscriber: AccelDataSubscriber,
    power_telemetry_subscriber: PowerTelemetrySubscriber,
    kicker_telemetry_subscriber: KickerTelemetrySubscriber,
    motor_fl_uart: MotorFLUart, motor_fl_rx_pin: MotorFLUartRxPin, motor_fl_tx_pin: MotorFLUartTxPin, motor_fl_rx_dma: MotorFLDmaRx, motor_fl_tx_dma: MotorFLDmaTx, motor_fl_boot0_pin: MotorFLBootPin, motor_fl_nrst_pin: MotorFLResetPin,
    motor_bl_uart: MotorBLUart, motor_bl_rx_pin: MotorBLUartRxPin, motor_bl_tx_pin: MotorBLUartTxPin, motor_bl_rx_dma: MotorBLDmaRx, motor_bl_tx_dma: MotorBLDmaTx, motor_bl_boot0_pin: MotorBLBootPin, motor_bl_nrst_pin: MotorBLResetPin,
    motor_br_uart: MotorBRUart, motor_br_rx_pin: MotorBRUartRxPin, motor_br_tx_pin: MotorBRUartTxPin, motor_br_rx_dma: MotorBRDmaRx, motor_br_tx_dma: MotorBRDmaTx, motor_br_boot0_pin: MotorBRBootPin, motor_br_nrst_pin: MotorBRResetPin,
    motor_fr_uart: MotorFRUart, motor_fr_rx_pin: MotorFRUartRxPin, motor_fr_tx_pin: MotorFRUartTxPin, motor_fr_rx_dma: MotorFRDmaRx, motor_fr_tx_dma: MotorFRDmaTx, motor_fr_boot0_pin: MotorFRBootPin, motor_fr_nrst_pin: MotorFRResetPin,

) {
    let initial_motor_controller_uart_conifg = stm32_interface::get_bootloader_uart_config();

    //////////////////////////
    //  create motor uarts  //
    //////////////////////////

    let fl_uart = Uart::new(motor_fl_uart, motor_fl_rx_pin, motor_fl_tx_pin, SystemIrqs, motor_fl_tx_dma, motor_fl_rx_dma, initial_motor_controller_uart_conifg).unwrap();
    let bl_uart = Uart::new(motor_bl_uart, motor_bl_rx_pin, motor_bl_tx_pin, SystemIrqs, motor_bl_tx_dma, motor_bl_rx_dma, initial_motor_controller_uart_conifg).unwrap();
    let br_uart = Uart::new(motor_br_uart, motor_br_rx_pin, motor_br_tx_pin, SystemIrqs, motor_br_tx_dma, motor_br_rx_dma, initial_motor_controller_uart_conifg).unwrap();
    let fr_uart = Uart::new(motor_fr_uart, motor_fr_rx_pin, motor_fr_tx_pin, SystemIrqs, motor_fr_tx_dma, motor_fr_rx_dma, initial_motor_controller_uart_conifg).unwrap();

    //////////////////////////////////////////////
    //  register motor queues and DMA hardware  //
    //////////////////////////////////////////////

    FRONT_LEFT_IDLE_BUFFERED_UART.init();
    BACK_LEFT_IDLE_BUFFERED_UART.init();
    BACK_RIGHT_IDLE_BUFFERED_UART.init();
    FRONT_RIGHT_IDLE_BUFFERED_UART.init();

    idle_buffered_uart_spawn_tasks!(uart_queue_spawner, FRONT_LEFT, fl_uart);
    idle_buffered_uart_spawn_tasks!(uart_queue_spawner, BACK_LEFT, bl_uart);
    idle_buffered_uart_spawn_tasks!(uart_queue_spawner, BACK_RIGHT, br_uart);
    idle_buffered_uart_spawn_tasks!(uart_queue_spawner, FRONT_RIGHT, fr_uart);

    ////////////////////////////////
    //  create motor controllers  //
    ////////////////////////////////
    
    let motor_fl = WheelMotor::new_from_pins(&FRONT_LEFT_IDLE_BUFFERED_UART, FRONT_LEFT_IDLE_BUFFERED_UART.get_uart_read_queue(),  FRONT_LEFT_IDLE_BUFFERED_UART.get_uart_write_queue(),  motor_fl_boot0_pin, motor_fl_nrst_pin, WHEEL_FW_IMG);
    let motor_bl = WheelMotor::new_from_pins(&BACK_LEFT_IDLE_BUFFERED_UART, BACK_LEFT_IDLE_BUFFERED_UART.get_uart_read_queue(), BACK_LEFT_IDLE_BUFFERED_UART.get_uart_write_queue(),  motor_bl_boot0_pin, motor_bl_nrst_pin, WHEEL_FW_IMG);
    let motor_br = WheelMotor::new_from_pins(&BACK_RIGHT_IDLE_BUFFERED_UART,  BACK_RIGHT_IDLE_BUFFERED_UART.get_uart_read_queue(), BACK_RIGHT_IDLE_BUFFERED_UART.get_uart_write_queue(), motor_br_boot0_pin, motor_br_nrst_pin, WHEEL_FW_IMG);
    let motor_fr = WheelMotor::new_from_pins(&FRONT_RIGHT_IDLE_BUFFERED_UART, FRONT_RIGHT_IDLE_BUFFERED_UART.get_uart_read_queue(), FRONT_RIGHT_IDLE_BUFFERED_UART.get_uart_write_queue(), motor_fr_boot0_pin, motor_fr_nrst_pin, WHEEL_FW_IMG);

    let control_task = ControlTask::new(
        robot_state, command_subscriber, telemetry_publisher,
        gyro_subscriber, accel_subscriber,
        power_telemetry_subscriber, kicker_telemetry_subscriber,
        motor_fl, motor_bl, motor_br, motor_fr);

    control_task_spawner.spawn(control_task_entry(control_task)).unwrap();
}<|MERGE_RESOLUTION|>--- conflicted
+++ resolved
@@ -361,15 +361,11 @@
                     self.last_power_telemetry = power_telemetry;
                 }
                 
-<<<<<<< HEAD
-                let controls_enabled = true;
-=======
                 if self.stop_wheels() {
                     cmd_vel = Vector3::new(0.0, 0.0, 0.0);
                 } else if self.last_command.game_state_in_stop() != 0 {
                     // TODO impl 1.5m/s clamping or something
                 }
->>>>>>> d8bf69e4
 
                 let wheel_vels = if self.stop_wheels() {
                     defmt::warn!("control task - motor commands locked out");
