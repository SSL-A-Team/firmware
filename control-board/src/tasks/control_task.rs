use ateam_common_packets::{bindings::{BasicControl, BasicTelemetry, KickerTelemetry, MotionCommandType, PowerTelemetry}, radio::TelemetryPacket};
use ateam_lib_stm32::{drivers::boot::stm32_interface, idle_buffered_uart_spawn_tasks, static_idle_buffered_uart};
use embassy_executor::{SendSpawner, Spawner};
use embassy_stm32::usart::Uart;
use embassy_time::{Duration, Ticker, Timer};
use nalgebra::{Vector3, Vector4};

use crate::{include_external_cpp_bin, motion::{self, params::robot_physical_params::{
        WHEEL_ANGLES_DEG, WHEEL_DISTANCE_TO_ROBOT_CENTER_M, WHEEL_RADIUS_M
    }, robot_controller::BodyVelocityController, robot_model::{RobotConstants, RobotModel}}, parameter_interface::ParameterInterface, pins::*, robot_state::{RobotState, SharedRobotState}, stspin_motor::WheelMotor, SystemIrqs, ROBOT_VERSION_MAJOR, ROBOT_VERSION_MINOR};

include_external_cpp_bin! {WHEEL_FW_IMG, "wheel.bin"}

const MAX_TX_PACKET_SIZE: usize = 60;
const TX_BUF_DEPTH: usize = 3;
const MAX_RX_PACKET_SIZE: usize = 60;
const RX_BUF_DEPTH: usize = 20;

type ControlWheelMotor = WheelMotor<'static, MAX_RX_PACKET_SIZE, MAX_TX_PACKET_SIZE, RX_BUF_DEPTH, TX_BUF_DEPTH>;
static_idle_buffered_uart!(FRONT_LEFT, MAX_RX_PACKET_SIZE, RX_BUF_DEPTH, MAX_TX_PACKET_SIZE, TX_BUF_DEPTH, #[link_section = ".axisram.buffers"]);
static_idle_buffered_uart!(BACK_LEFT, MAX_RX_PACKET_SIZE, RX_BUF_DEPTH, MAX_TX_PACKET_SIZE, TX_BUF_DEPTH, #[link_section = ".axisram.buffers"]);
static_idle_buffered_uart!(BACK_RIGHT, MAX_RX_PACKET_SIZE, RX_BUF_DEPTH, MAX_TX_PACKET_SIZE, TX_BUF_DEPTH, #[link_section = ".axisram.buffers"]);
static_idle_buffered_uart!(FRONT_RIGHT, MAX_RX_PACKET_SIZE, RX_BUF_DEPTH, MAX_TX_PACKET_SIZE, TX_BUF_DEPTH, #[link_section = ".axisram.buffers"]);

const TICKS_WITHOUT_PACKET_STOP: usize = 20;

#[macro_export]
macro_rules! create_control_task {
    ($main_spawner:ident, $uart_queue_spawner:ident, $robot_state:ident,
        $control_command_subscriber:ident, $control_telemetry_publisher:ident,
        $power_telemetry_subscriber:ident, $kicker_telemetry_subscriber:ident,
        $control_gyro_data_subscriber:ident, $control_accel_data_subscriber:ident,
        $p:ident
    ) => {
        ateam_control_board::tasks::control_task::start_control_task(
            $main_spawner, $uart_queue_spawner,
            $robot_state,
            $control_command_subscriber, $control_telemetry_publisher,
            $control_gyro_data_subscriber, $control_accel_data_subscriber,
            $power_telemetry_subscriber, $kicker_telemetry_subscriber,
            $p.UART7, $p.PF6, $p.PF7, $p.DMA1_CH1, $p.DMA1_CH0, $p.PF5, $p.PF4,
            $p.USART10, $p.PE2, $p.PE3, $p.DMA1_CH3, $p.DMA1_CH2, $p.PE5, $p.PE4,
            $p.USART6, $p.PC7, $p.PC6, $p.DMA1_CH5, $p.DMA1_CH4, $p.PG7, $p.PG8,
            $p.USART3, $p.PD9, $p.PD8, $p.DMA1_CH7, $p.DMA1_CH6, $p.PB12, $p.PB13,
        ).await;
    };
}

pub struct ControlTask<
    const MAX_RX_PACKET_SIZE: usize,
    const MAX_TX_PACKET_SIZE: usize,
    const RX_BUF_DEPTH: usize,
    const TX_BUF_DEPTH: usize> {
    shared_robot_state: &'static SharedRobotState,
    command_subscriber: CommandsSubscriber,
    telemetry_publisher: TelemetryPublisher,
    gyro_subscriber: GyroDataSubscriber,
    accel_subscriber: AccelDataSubscriber,
    power_telemetry_subscriber: PowerTelemetrySubscriber,
    kicker_telemetry_subscriber: KickerTelemetrySubscriber,

    last_gyro_rads: f32,
    last_accel_x_ms: f32,
    last_accel_y_ms: f32,
    last_command: BasicControl,
    last_power_telemetry: PowerTelemetry,
    last_kicker_telemetry: KickerTelemetry,
<<<<<<< HEAD
    
=======

>>>>>>> 3e33854f
    motor_fl: ControlWheelMotor,
    motor_bl: ControlWheelMotor,
    motor_br: ControlWheelMotor,
    motor_fr: ControlWheelMotor,
}

impl <
    const MAX_RX_PACKET_SIZE: usize,
    const MAX_TX_PACKET_SIZE: usize,
    const RX_BUF_DEPTH: usize,
    const TX_BUF_DEPTH: usize>
    ControlTask<MAX_RX_PACKET_SIZE, MAX_TX_PACKET_SIZE, RX_BUF_DEPTH, TX_BUF_DEPTH>
    {

        pub fn new(robot_state: &'static SharedRobotState,
                command_subscriber: CommandsSubscriber,
                telemetry_publisher: TelemetryPublisher,
                gyro_subscriber: GyroDataSubscriber,
                accel_subscriber: AccelDataSubscriber,
                power_telemetry_subscriber: PowerTelemetrySubscriber,
                kicker_telemetry_subscriber: KickerTelemetrySubscriber,
                motor_fl: ControlWheelMotor,
                motor_bl: ControlWheelMotor,
                motor_br: ControlWheelMotor,
                motor_fr: ControlWheelMotor,
        ) -> Self {
            ControlTask {
                shared_robot_state: robot_state,
                command_subscriber: command_subscriber,
                telemetry_publisher: telemetry_publisher,
                gyro_subscriber: gyro_subscriber,
                accel_subscriber: accel_subscriber,
                power_telemetry_subscriber,
                kicker_telemetry_subscriber,
                last_gyro_rads: 0.0,
                last_accel_x_ms: 0.0,
                last_accel_y_ms: 0.0,
                last_command: Default::default(),
                last_power_telemetry: Default::default(),
                last_kicker_telemetry: Default::default(),
<<<<<<< HEAD
                motor_fl: motor_fl, 
=======
                motor_fl: motor_fl,
>>>>>>> 3e33854f
                motor_bl: motor_bl,
                motor_br: motor_br,
                motor_fr: motor_fr,
            }
        }

        fn do_control_update(&mut self,
            robot_controller: &mut BodyVelocityController,
            cmd_vel: Vector3<f32>,
            gyro_rads: f32,
            controls_enabled: bool
        ) -> Vector4<f32>
        /*
            Provide the motion controller with the current wheel velocities
            and torques from the appropriate sensors, then get a set of wheel
            velocities to apply based on the controller's current state.
         */
        {
            let wheel_vels = Vector4::new(
                self.motor_fl.read_rads(),
                self.motor_bl.read_rads(),
                self.motor_br.read_rads(),
                self.motor_fr.read_rads()
            );

            // torque values are computed on the spin but put in the current variable
            // TODO update this when packet/var names are updated to match software
            let wheel_torques = Vector4::new(
                self.motor_fl.read_current(),
                self.motor_bl.read_current(),
                self.motor_br.read_current(),
                self.motor_fr.read_current()
            );

            // TODO read from channel or something

            robot_controller.control_update(&cmd_vel, &wheel_vels, &wheel_torques, gyro_rads, controls_enabled);
            robot_controller.get_wheel_velocities()
        }

        fn send_motor_commands_and_telemetry(&mut self,
                                            seq_number: u16,
                                            robot_controller: &mut BodyVelocityController,
<<<<<<< HEAD
                                            cur_state: RobotState) 
        {
            
            
=======
                                            cur_state: RobotState)
        {


>>>>>>> 3e33854f
            self.motor_fl.send_motion_command();
            self.motor_bl.send_motion_command();
            self.motor_br.send_motion_command();
            self.motor_fr.send_motion_command();

            let front_left_motor_error = self.motor_fl.read_is_error() as u32;
            let back_left_motor_error = self.motor_bl.read_is_error() as u32;
            let back_right_motor_error = self.motor_br.read_is_error() as u32;
            let front_right_motor_error = self.motor_fr.read_is_error() as u32;
            let dribbler_motor_error = self.last_kicker_telemetry.dribbler_motor.master_error() as u32;

            let front_left_hall_error = self.motor_fl.check_hall_error() as u32;
            let back_left_hall_error = self.motor_bl.check_hall_error() as u32;
            let back_right_hall_error = self.motor_br.check_hall_error() as u32;
            let front_right_hall_error = self.motor_fr.check_hall_error() as u32;
            let dribbler_motor_hall_error = self.last_kicker_telemetry.dribbler_motor.hall_disconnected_error() as u32;

            let basic_telem = TelemetryPacket::Basic(BasicTelemetry {
                sequence_number: seq_number,
                robot_revision_major: ROBOT_VERSION_MAJOR,
                robot_revision_minor: ROBOT_VERSION_MINOR,
                _bitfield_align_1: Default::default(),
                _bitfield_1: BasicTelemetry::new_bitfield_1(
                    !self.last_power_telemetry.power_ok() as u32,  // power error
                    cur_state.power_inop as u32,  // power board error
                    !self.last_power_telemetry.battery_info.battery_ok() as u32,  // battery error
                    self.last_power_telemetry.battery_info.battery_low() as u32,  // battery low
                    self.last_power_telemetry.battery_info.battery_critical() as u32,  // battery crit
                    self.last_power_telemetry.shutdown_requested() as u32,  // shutdown pending
                    cur_state.robot_tipped as u32,  // tipped error
                    self.last_kicker_telemetry.error_detected() as u32,  // breakbeam error
                    self.last_kicker_telemetry.ball_detected() as u32,  // ball detected
                    cur_state.imu_inop as u32,  // accel 0 error
                    false as u32,  // accel 1 error, uninstalled
                    cur_state.imu_inop as u32,  // gyro 0 error
                    false as u32,  // gyro 1 error, uninstalled
                    front_left_motor_error,
                    front_left_hall_error,
                    back_left_motor_error,
                    back_left_hall_error,
                    back_right_motor_error,
                    back_right_hall_error,
                    front_right_motor_error,
                    front_right_hall_error,
                    dribbler_motor_error,
                    dribbler_motor_hall_error,
                    self.last_kicker_telemetry.error_detected() as u32,
                    false as u32,  // chipper available
                    (!cur_state.kicker_inop && self.last_kicker_telemetry.error_detected() == 0) as u32,
                    self.last_command.body_vel_controls_enabled(),
                    self.last_command.wheel_vel_control_enabled(),
                    self.last_command.wheel_torque_control_enabled(),
                    Default::default()),
                battery_percent: self.last_power_telemetry.battery_info.battery_pct as u16,
                kicker_charge_percent: self.last_kicker_telemetry.charge_pct,
            });

            if cur_state.radio_bridge_ok {
                self.telemetry_publisher.publish_immediate(basic_telem);
            }

            let mut control_debug_telem = robot_controller.get_control_debug_telem();

            control_debug_telem.front_left_motor = self.motor_fl.get_latest_state();
            control_debug_telem.back_left_motor = self.motor_bl.get_latest_state();
            control_debug_telem.back_right_motor = self.motor_br.get_latest_state();
            control_debug_telem.front_right_motor = self.motor_fr.get_latest_state();

            control_debug_telem.imu_accel[0] = self.last_accel_x_ms;
            control_debug_telem.imu_accel[1] = self.last_accel_y_ms;

            control_debug_telem.kicker_status = self.last_kicker_telemetry;
            control_debug_telem.power_status = self.last_power_telemetry;

            let control_debug_telem = TelemetryPacket::Extended(control_debug_telem);
            if cur_state.radio_bridge_ok {
                self.telemetry_publisher.publish_immediate(control_debug_telem);
            }
        }

        async fn control_task_entry(&mut self) {
            defmt::info!("control task init.");

            // wait for the switch state to be read
            while !self.shared_robot_state.hw_init_state_valid() {
                Timer::after_millis(10).await;
            }

            self.flash_motor_firmware(
                self.shared_robot_state.hw_in_debug_mode()).await;

            embassy_futures::join::join4(
                self.motor_fl.leave_reset(),
                self.motor_bl.leave_reset(),
                self.motor_br.leave_reset(),
                self.motor_fr.leave_reset(),
            ).await;


            self.motor_fl.set_telemetry_enabled(true);
            self.motor_bl.set_telemetry_enabled(true);
            self.motor_br.set_telemetry_enabled(true);
            self.motor_fr.set_telemetry_enabled(true);

            Timer::after_millis(10).await;

            let robot_model = self.get_robot_model();
            let mut robot_controller = BodyVelocityController::new_from_global_params(1.0 / 100.0, robot_model);
<<<<<<< HEAD
    
=======

>>>>>>> 3e33854f
            let mut seq_number = 0;
            let mut loop_rate_ticker = Ticker::every(Duration::from_millis(10));

            let mut cmd_vel = Vector3::new(0.0, 0.0, 0.0);
            let mut ticks_since_control_packet = 0;

            loop {
                self.motor_fl.process_packets();
                self.motor_bl.process_packets();
                self.motor_br.process_packets();
                self.motor_fr.process_packets();

                let cur_state = self.shared_robot_state.get_state();

                // self.motor_fl.log_reset("FL");
                // self.motor_bl.log_reset("BL");
                // self.motor_br.log_reset("BR");
                // self.motor_fr.log_reset("FR");


                ticks_since_control_packet += 1;
                while let Some(latest_packet) = self.command_subscriber.try_next_message_pure() {
                    match latest_packet {
                        ateam_common_packets::radio::DataPacket::BasicControl(latest_control) => {

                            let new_cmd_vel = Vector3::new(
                                latest_control.vel_x_linear,
                                latest_control.vel_y_linear,
                                latest_control.vel_z_angular,
                            );

                            cmd_vel = new_cmd_vel;
                            ticks_since_control_packet = 0;

                            if latest_control.reboot_robot() != 0 {
                                loop {
                                    cortex_m::peripheral::SCB::sys_reset();
                                }
                            }

                            if latest_control.request_shutdown() != 0 {
                                self.shared_robot_state.flag_shutdown_requested();
                            }

                            let wheel_motion_type = match (self.last_command.wheel_vel_control_enabled() != 0, self.last_command.wheel_torque_control_enabled() != 0) {
                                (true, true) => MotionCommandType::BOTH,
                                (true, false) => MotionCommandType::VELOCITY,
                                (false, true) => MotionCommandType::TORQUE,
                                (false, false) => MotionCommandType::OPEN_LOOP,
                            };

                            self.motor_fl.set_motion_type(wheel_motion_type);
                            self.motor_bl.set_motion_type(wheel_motion_type);
                            self.motor_br.set_motion_type(wheel_motion_type);
                            self.motor_fr.set_motion_type(wheel_motion_type);

                            self.last_command = latest_control;
                        },
                        ateam_common_packets::radio::DataPacket::ParameterCommand(latest_param_cmd) => {
                            let param_cmd_resp = robot_controller.apply_command(&latest_param_cmd);

                            if let Ok(resp) = param_cmd_resp {
                                defmt::info!("sending successful parameter update command response");
                                let tp_resp = TelemetryPacket::ParameterCommandResponse(resp);
                                self.telemetry_publisher.publish(tp_resp).await;
                            } else if let Err(resp) = param_cmd_resp {
                                defmt::warn!("sending failed parameter updated command response");
                                let tp_resp = TelemetryPacket::ParameterCommandResponse(resp);
                                self.telemetry_publisher.publish(tp_resp).await;
                            }
                        },
                    }
                }

                if ticks_since_control_packet >= TICKS_WITHOUT_PACKET_STOP {
                    cmd_vel = Vector3::new(0., 0., 0.);
                    //defmt::warn!("ticks since packet lockout");
                }

                // now we have setpoint r(t) in self.cmd_vel

                while let Some(gyro_rads) = self.gyro_subscriber.try_next_message_pure() {
                    self.last_gyro_rads = gyro_rads[2];
                }

                while let Some(accel_ms) = self.accel_subscriber.try_next_message_pure() {
                    self.last_accel_x_ms = accel_ms[0];
                    self.last_accel_y_ms = accel_ms[1];
                }
<<<<<<< HEAD

                while let Some(kicker_telemetry) = self.kicker_telemetry_subscriber.try_next_message_pure() {
                    self.last_kicker_telemetry = kicker_telemetry;
                }

                while let Some(power_telemetry) = self.power_telemetry_subscriber.try_next_message_pure() {
                    self.last_power_telemetry = power_telemetry;
                }
                
                if self.stop_wheels() {
                    cmd_vel = Vector3::new(0.0, 0.0, 0.0);
                } else if self.last_command.game_state_in_stop() != 0 {
                    // TODO impl 1.5m/s clamping or something
                }

=======

                while let Some(kicker_telemetry) = self.kicker_telemetry_subscriber.try_next_message_pure() {
                    self.last_kicker_telemetry = kicker_telemetry;
                }

                while let Some(power_telemetry) = self.power_telemetry_subscriber.try_next_message_pure() {
                    self.last_power_telemetry = power_telemetry;
                }

                if self.stop_wheels() {
                    cmd_vel = Vector3::new(0.0, 0.0, 0.0);
                } else if self.last_command.game_state_in_stop() != 0 {
                    // TODO impl 1.5m/s clamping or something
                }

>>>>>>> 3e33854f
                let wheel_vels = if self.stop_wheels() {
                    defmt::warn!("control task - motor commands locked out");
                    Vector4::new(0.0, 0.0, 0.0, 0.0)
                } else {
                    let controls_enabled = self.last_command.body_vel_controls_enabled() != 0;
                    self.do_control_update(&mut robot_controller, cmd_vel, self.last_gyro_rads, controls_enabled)
                };

                self.motor_fl.set_setpoint(wheel_vels[0]);
                self.motor_bl.set_setpoint(wheel_vels[1]);
                self.motor_br.set_setpoint(wheel_vels[2]);
                self.motor_fr.set_setpoint(wheel_vels[3]);

                // defmt::info!("wheel vels: {} {} {} {}", self.motor_fl.read_encoder_delta(), self.motor_bl.read_encoder_delta(), self.motor_br.read_encoder_delta(), self.motor_fr.read_encoder_delta());
                // defmt::info!("wheel curr: {} {} {} {}", self.motor_fl.read_current(), self.motor_bl.read_current(), self.motor_br.read_current(), self.motor_fr.read_current());


                ///////////////////////////////////
                //  send commands and telemetry  //
                ///////////////////////////////////

                self.send_motor_commands_and_telemetry(seq_number,
                    &mut robot_controller, cur_state);

                // increment seq number
                seq_number += 1;
                seq_number &= 0xFFF;

                loop_rate_ticker.next().await;
            }
        }

        async fn flash_motor_firmware(&mut self, debug: bool) {
            defmt::info!("flashing firmware");
            if debug {
                let mut had_motor_error = false;
                if self.motor_fl.load_default_firmware_image().await.is_err() {
                    defmt::error!("failed to flash FL");
                    had_motor_error = true;
                } else {
                    defmt::info!("FL flashed");
                }

                if self.motor_bl.load_default_firmware_image().await.is_err() {
                    defmt::error!("failed to flash BL");
                    had_motor_error = true;
                } else {
                    defmt::info!("BL flashed");
                }

                if self.motor_br.load_default_firmware_image().await.is_err() {
                    defmt::error!("failed to flash BR");
                    had_motor_error = true;
                } else {
                    defmt::info!("BR flashed");
                }

                if self.motor_fr.load_default_firmware_image().await.is_err() {
                    defmt::error!("failed to flash FR");
                    had_motor_error = true;
                } else {
                    defmt::info!("FR flashed");
                }

                if had_motor_error {
                    defmt::error!("one or more motors failed to flash.")
                } else {
                    defmt::debug!("all motors flashed");
                }
            } else {
                let res = embassy_futures::join::join4(
                    self.motor_fl.load_default_firmware_image(),
                    self.motor_bl.load_default_firmware_image(),
                    self.motor_br.load_default_firmware_image(),
                    self.motor_fr.load_default_firmware_image(),
                )
                .await;

                let error_mask = res.0.is_err() as u8
                        | ((res.1.is_err() as u8) & 0x01) << 1
                        | ((res.2.is_err() as u8) & 0x01) << 2
                        | ((res.3.is_err() as u8) & 0x01) << 3;

                self.shared_robot_state.set_wheels_inop(error_mask);

                if error_mask != 0 {
                    defmt::error!("failed to flash drive motor (FL, BL, BR, FR, DRIB): {}", res);
                } else {
                    defmt::debug!("motor firmware flashed");
                }
            }
        }

        fn get_robot_model(&mut self) -> motion::robot_model::RobotModel{
            let robot_model_constants: RobotConstants = RobotConstants {
                wheel_angles_rad: Vector4::new(
                    WHEEL_ANGLES_DEG[0].to_radians(),
                    WHEEL_ANGLES_DEG[1].to_radians(),
                    WHEEL_ANGLES_DEG[2].to_radians(),
                    WHEEL_ANGLES_DEG[3].to_radians(),
                ),
                wheel_radius_m: Vector4::new(
                    WHEEL_RADIUS_M,
                    WHEEL_RADIUS_M,
                    WHEEL_RADIUS_M,
                    WHEEL_RADIUS_M,
                ),
                wheel_dist_to_cent_m: Vector4::new(
                    WHEEL_DISTANCE_TO_ROBOT_CENTER_M,
                    WHEEL_DISTANCE_TO_ROBOT_CENTER_M,
                    WHEEL_DISTANCE_TO_ROBOT_CENTER_M,
                    WHEEL_DISTANCE_TO_ROBOT_CENTER_M,
                ),
            };

            let robot_model: RobotModel = RobotModel::new(robot_model_constants);

            return robot_model;
        }

        fn stop_wheels(&self) -> bool {
            // defmt::debug!("hco: {}, sd req: {}, estop: {}", self.last_power_telemetry.high_current_operations_allowed() == 0, self.shared_robot_state.shutdown_requested(), self.last_command.emergency_stop() != 0);

            self.last_power_telemetry.high_current_operations_allowed() == 0
            || self.shared_robot_state.shutdown_requested()
            || self.last_command.emergency_stop() != 0
        }

        fn stop_wheels(&self) -> bool {
            // defmt::debug!("hco: {}, sd req: {}, estop: {}", self.last_power_telemetry.high_current_operations_allowed() == 0, self.shared_robot_state.shutdown_requested(), self.last_command.emergency_stop() != 0);

            self.last_power_telemetry.high_current_operations_allowed() == 0 
            || self.shared_robot_state.shutdown_requested()
            || self.last_command.emergency_stop() != 0
        }
    }

#[embassy_executor::task]
async fn control_task_entry(mut control_task: ControlTask<MAX_RX_PACKET_SIZE, MAX_TX_PACKET_SIZE, RX_BUF_DEPTH, TX_BUF_DEPTH>) {
    loop {
        control_task.control_task_entry().await;
        defmt::error!("control task returned");
    }
}

pub async fn start_control_task(
    control_task_spawner: Spawner,
    uart_queue_spawner: SendSpawner,
    robot_state: &'static SharedRobotState,
    command_subscriber: CommandsSubscriber,
    telemetry_publisher: TelemetryPublisher,
    gyro_subscriber: GyroDataSubscriber,
    accel_subscriber: AccelDataSubscriber,
    power_telemetry_subscriber: PowerTelemetrySubscriber,
    kicker_telemetry_subscriber: KickerTelemetrySubscriber,
    motor_fl_uart: MotorFLUart, motor_fl_rx_pin: MotorFLUartRxPin, motor_fl_tx_pin: MotorFLUartTxPin, motor_fl_rx_dma: MotorFLDmaRx, motor_fl_tx_dma: MotorFLDmaTx, motor_fl_boot0_pin: MotorFLBootPin, motor_fl_nrst_pin: MotorFLResetPin,
    motor_bl_uart: MotorBLUart, motor_bl_rx_pin: MotorBLUartRxPin, motor_bl_tx_pin: MotorBLUartTxPin, motor_bl_rx_dma: MotorBLDmaRx, motor_bl_tx_dma: MotorBLDmaTx, motor_bl_boot0_pin: MotorBLBootPin, motor_bl_nrst_pin: MotorBLResetPin,
    motor_br_uart: MotorBRUart, motor_br_rx_pin: MotorBRUartRxPin, motor_br_tx_pin: MotorBRUartTxPin, motor_br_rx_dma: MotorBRDmaRx, motor_br_tx_dma: MotorBRDmaTx, motor_br_boot0_pin: MotorBRBootPin, motor_br_nrst_pin: MotorBRResetPin,
    motor_fr_uart: MotorFRUart, motor_fr_rx_pin: MotorFRUartRxPin, motor_fr_tx_pin: MotorFRUartTxPin, motor_fr_rx_dma: MotorFRDmaRx, motor_fr_tx_dma: MotorFRDmaTx, motor_fr_boot0_pin: MotorFRBootPin, motor_fr_nrst_pin: MotorFRResetPin,

) {
    let initial_motor_controller_uart_conifg = stm32_interface::get_bootloader_uart_config();

    //////////////////////////
    //  create motor uarts  //
    //////////////////////////

    let fl_uart = Uart::new(motor_fl_uart, motor_fl_rx_pin, motor_fl_tx_pin, SystemIrqs, motor_fl_tx_dma, motor_fl_rx_dma, initial_motor_controller_uart_conifg).unwrap();
    let bl_uart = Uart::new(motor_bl_uart, motor_bl_rx_pin, motor_bl_tx_pin, SystemIrqs, motor_bl_tx_dma, motor_bl_rx_dma, initial_motor_controller_uart_conifg).unwrap();
    let br_uart = Uart::new(motor_br_uart, motor_br_rx_pin, motor_br_tx_pin, SystemIrqs, motor_br_tx_dma, motor_br_rx_dma, initial_motor_controller_uart_conifg).unwrap();
    let fr_uart = Uart::new(motor_fr_uart, motor_fr_rx_pin, motor_fr_tx_pin, SystemIrqs, motor_fr_tx_dma, motor_fr_rx_dma, initial_motor_controller_uart_conifg).unwrap();

    //////////////////////////////////////////////
    //  register motor queues and DMA hardware  //
    //////////////////////////////////////////////

    FRONT_LEFT_IDLE_BUFFERED_UART.init();
    BACK_LEFT_IDLE_BUFFERED_UART.init();
    BACK_RIGHT_IDLE_BUFFERED_UART.init();
    FRONT_RIGHT_IDLE_BUFFERED_UART.init();

    idle_buffered_uart_spawn_tasks!(uart_queue_spawner, FRONT_LEFT, fl_uart);
    idle_buffered_uart_spawn_tasks!(uart_queue_spawner, BACK_LEFT, bl_uart);
    idle_buffered_uart_spawn_tasks!(uart_queue_spawner, BACK_RIGHT, br_uart);
    idle_buffered_uart_spawn_tasks!(uart_queue_spawner, FRONT_RIGHT, fr_uart);

    ////////////////////////////////
    //  create motor controllers  //
    ////////////////////////////////

    let motor_fl = WheelMotor::new_from_pins(&FRONT_LEFT_IDLE_BUFFERED_UART, FRONT_LEFT_IDLE_BUFFERED_UART.get_uart_read_queue(),  FRONT_LEFT_IDLE_BUFFERED_UART.get_uart_write_queue(),  motor_fl_boot0_pin, motor_fl_nrst_pin, WHEEL_FW_IMG);
    let motor_bl = WheelMotor::new_from_pins(&BACK_LEFT_IDLE_BUFFERED_UART, BACK_LEFT_IDLE_BUFFERED_UART.get_uart_read_queue(), BACK_LEFT_IDLE_BUFFERED_UART.get_uart_write_queue(),  motor_bl_boot0_pin, motor_bl_nrst_pin, WHEEL_FW_IMG);
    let motor_br = WheelMotor::new_from_pins(&BACK_RIGHT_IDLE_BUFFERED_UART,  BACK_RIGHT_IDLE_BUFFERED_UART.get_uart_read_queue(), BACK_RIGHT_IDLE_BUFFERED_UART.get_uart_write_queue(), motor_br_boot0_pin, motor_br_nrst_pin, WHEEL_FW_IMG);
    let motor_fr = WheelMotor::new_from_pins(&FRONT_RIGHT_IDLE_BUFFERED_UART, FRONT_RIGHT_IDLE_BUFFERED_UART.get_uart_read_queue(), FRONT_RIGHT_IDLE_BUFFERED_UART.get_uart_write_queue(), motor_fr_boot0_pin, motor_fr_nrst_pin, WHEEL_FW_IMG);

    let control_task = ControlTask::new(
        robot_state, command_subscriber, telemetry_publisher,
        gyro_subscriber, accel_subscriber,
        power_telemetry_subscriber, kicker_telemetry_subscriber,
        motor_fl, motor_bl, motor_br, motor_fr);

    control_task_spawner.spawn(control_task_entry(control_task)).unwrap();
}<|MERGE_RESOLUTION|>--- conflicted
+++ resolved
@@ -65,11 +65,6 @@
     last_command: BasicControl,
     last_power_telemetry: PowerTelemetry,
     last_kicker_telemetry: KickerTelemetry,
-<<<<<<< HEAD
-    
-=======
-
->>>>>>> 3e33854f
     motor_fl: ControlWheelMotor,
     motor_bl: ControlWheelMotor,
     motor_br: ControlWheelMotor,
@@ -110,11 +105,7 @@
                 last_command: Default::default(),
                 last_power_telemetry: Default::default(),
                 last_kicker_telemetry: Default::default(),
-<<<<<<< HEAD
-                motor_fl: motor_fl, 
-=======
                 motor_fl: motor_fl,
->>>>>>> 3e33854f
                 motor_bl: motor_bl,
                 motor_br: motor_br,
                 motor_fr: motor_fr,
@@ -158,17 +149,10 @@
         fn send_motor_commands_and_telemetry(&mut self,
                                             seq_number: u16,
                                             robot_controller: &mut BodyVelocityController,
-<<<<<<< HEAD
-                                            cur_state: RobotState) 
-        {
-            
-            
-=======
                                             cur_state: RobotState)
         {
 
 
->>>>>>> 3e33854f
             self.motor_fl.send_motion_command();
             self.motor_bl.send_motion_command();
             self.motor_br.send_motion_command();
@@ -277,11 +261,6 @@
 
             let robot_model = self.get_robot_model();
             let mut robot_controller = BodyVelocityController::new_from_global_params(1.0 / 100.0, robot_model);
-<<<<<<< HEAD
-    
-=======
-
->>>>>>> 3e33854f
             let mut seq_number = 0;
             let mut loop_rate_ticker = Ticker::every(Duration::from_millis(10));
 
@@ -371,7 +350,6 @@
                     self.last_accel_x_ms = accel_ms[0];
                     self.last_accel_y_ms = accel_ms[1];
                 }
-<<<<<<< HEAD
 
                 while let Some(kicker_telemetry) = self.kicker_telemetry_subscriber.try_next_message_pure() {
                     self.last_kicker_telemetry = kicker_telemetry;
@@ -380,30 +358,12 @@
                 while let Some(power_telemetry) = self.power_telemetry_subscriber.try_next_message_pure() {
                     self.last_power_telemetry = power_telemetry;
                 }
-                
                 if self.stop_wheels() {
                     cmd_vel = Vector3::new(0.0, 0.0, 0.0);
                 } else if self.last_command.game_state_in_stop() != 0 {
                     // TODO impl 1.5m/s clamping or something
                 }
 
-=======
-
-                while let Some(kicker_telemetry) = self.kicker_telemetry_subscriber.try_next_message_pure() {
-                    self.last_kicker_telemetry = kicker_telemetry;
-                }
-
-                while let Some(power_telemetry) = self.power_telemetry_subscriber.try_next_message_pure() {
-                    self.last_power_telemetry = power_telemetry;
-                }
-
-                if self.stop_wheels() {
-                    cmd_vel = Vector3::new(0.0, 0.0, 0.0);
-                } else if self.last_command.game_state_in_stop() != 0 {
-                    // TODO impl 1.5m/s clamping or something
-                }
-
->>>>>>> 3e33854f
                 let wheel_vels = if self.stop_wheels() {
                     defmt::warn!("control task - motor commands locked out");
                     Vector4::new(0.0, 0.0, 0.0, 0.0)
