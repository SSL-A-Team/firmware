--- conflicted
+++ resolved
@@ -202,12 +202,8 @@
 
         fn send_motor_commands_and_telemetry(&mut self,
                                             robot_controller: &mut BodyVelocityController,
-<<<<<<< HEAD
+                                            cur_state: RobotState,
                                             battery_voltage: f32)
-=======
-                                            cur_state: RobotState,
-                                            battery_voltage: f32) 
->>>>>>> 9c89c0b9
         {
             self.motor_fl.send_motion_command();
             self.motor_bl.send_motion_command();
@@ -298,17 +294,10 @@
             self.motor_br.set_telemetry_enabled(true);
             self.motor_fr.set_telemetry_enabled(true);
 
-<<<<<<< HEAD
             self.motor_fl.set_motion_enabled(true);
             self.motor_bl.set_motion_enabled(true);
             self.motor_br.set_motion_enabled(true);
             self.motor_fr.set_motion_enabled(true);
-=======
-            self.motor_fl.set_motion_type(MotorCommand_MotionType::VELOCITY);
-            self.motor_bl.set_motion_type(MotorCommand_MotionType::VELOCITY);
-            self.motor_br.set_motion_type(MotorCommand_MotionType::VELOCITY);
-            self.motor_fr.set_motion_type(MotorCommand_MotionType::VELOCITY);
->>>>>>> 9c89c0b9
 
             self.motor_fl.set_motion_type(CONTROL_MOTION_TYPE);
             self.motor_bl.set_motion_type(CONTROL_MOTION_TYPE);
@@ -334,7 +323,6 @@
                 self.motor_br.process_packets();
                 self.motor_fr.process_packets();
 
-<<<<<<< HEAD
                 // Check if the motors are still responding, and log which ones are not.
                 let motor_fl_current_timestamp_ms = self.motor_fl.read_current_timestamp_ms();
                 let motor_bl_current_timestamp_ms = self.motor_bl.read_current_timestamp_ms();
@@ -361,9 +349,8 @@
                 motor_bl_last_timestamp_ms = motor_bl_current_timestamp_ms;
                 motor_br_last_timestamp_ms = motor_br_current_timestamp_ms;
                 motor_fr_last_timestamp_ms = motor_fr_current_timestamp_ms;
-=======
+
                 let cur_state = self.shared_robot_state.get_state();
->>>>>>> 9c89c0b9
 
                 // self.motor_fl.log_reset("FL");
                 // self.motor_bl.log_reset("BL");
@@ -421,11 +408,7 @@
                     self.last_accel_y_ms = accel_ms[1];
                     self.last_accel_z_ms = accel_ms[2];
                 }
-<<<<<<< HEAD
-
-=======
-                
->>>>>>> 9c89c0b9
+
                 let controls_enabled = false;
 
                 // let kill_vel = self.shared_robot_state.get_battery_low() || self.shared_robot_state.get_battery_crit() || self.shared_robot_state.shutdown_requested();
@@ -443,12 +426,9 @@
                 self.motor_br.set_setpoint(wheel_vels[2]);
                 self.motor_fr.set_setpoint(wheel_vels[3]);
 
-<<<<<<< HEAD
-                defmt::info!("MEASURED_CUR: FL: {}, BL: {}, BR: {}, FR: {}",
-                    (self.motor_fl.read_current() * 1000.0) as i32,
-                    (self.motor_bl.read_current() * 1000.0) as i32,
-                    (self.motor_br.read_current() * 1000.0) as i32,
-                    (self.motor_fr.read_current() * 1000.0) as i32);
+                // defmt::info!("wheel vels: {} {} {} {}", self.motor_fl.read_encoder_delta(), self.motor_bl.read_encoder_delta(), self.motor_br.read_encoder_delta(), self.motor_fr.read_encoder_delta());
+                // defmt::info!("wheel curr: {} {} {} {}", self.motor_fl.read_current(), self.motor_bl.read_current(), self.motor_br.read_current(), self.motor_fr.read_current());
+
 
                 //defmt::info!("TARGET_VEL: {}, MEASURED_VEL: {}, MEASURED_CUR: {}, TARGET_TOR: {}, MEASURED_TOR: {}, COMP_TOR: {}, DC_TOR: {}, DC_VEL: {}",
                 //    (self.motor_br.read_vel_setpoint() * 1000.0) as i32,
@@ -461,12 +441,6 @@
                 //    (self.motor_br.read_vel_computed_duty() * 1000.0) as i32);
 
                 //defmt::info!("stspin temp: {} {} {} {}", self.motor_fl.read_mcu_temperature(), self.motor_bl.read_mcu_temperature(), self.motor_br.read_mcu_temperature(), self.motor_fr.read_mcu_temperature());
-=======
-                // defmt::info!("wheel vels: {} {} {} {}", self.motor_fl.read_encoder_delta(), self.motor_bl.read_encoder_delta(), self.motor_br.read_encoder_delta(), self.motor_fr.read_encoder_delta());
-                // defmt::info!("wheel curr: {} {} {} {}", self.motor_fl.read_current(), self.motor_bl.read_current(), self.motor_br.read_current(), self.motor_fr.read_current());
-
-
->>>>>>> 9c89c0b9
                 self.send_motor_commands_and_telemetry(
                     &mut robot_controller, cur_state, self.last_battery_v);
 
