--- conflicted
+++ resolved
@@ -5,7 +5,7 @@
 use embassy_time::{Duration, Ticker, Timer};
 use nalgebra::{Vector3, Vector4};
 
-use crate::{include_external_cpp_bin, motion::{self, robot_controller::{self, BodyVelocityController}, robot_model::{RobotConstants, RobotModel}}, pins::*, robot_state::{self, SharedRobotState}, stm32_interface::{self, Stm32Interface}, stspin_motor::{DribblerMotor, WheelMotor}, tasks::control_task, SystemIrqs};
+use crate::{include_external_cpp_bin, motion::{self, robot_controller::BodyVelocityController, robot_model::{RobotConstants, RobotModel}}, pins::*, robot_state::SharedRobotState, stm32_interface, stspin_motor::{DribblerMotor, WheelMotor}, SystemIrqs};
 
 include_external_cpp_bin! {WHEEL_FW_IMG, "wheel.bin"}
 include_external_cpp_bin! {DRIB_FW_IMG, "dribbler.bin"}
@@ -176,7 +176,7 @@
             }
  
             self.flash_motor_firmware(
-                self.shared_robot_state.hw_in_debug_mode());
+                self.shared_robot_state.hw_in_debug_mode()).await;
 
              
             embassy_futures::join::join5(
@@ -240,7 +240,7 @@
                             drib_vel = latest_control.dribbler_speed;
                             ticks_since_packet = 0;
                         },
-                        ateam_common_packets::radio::DataPacket::ParameterCommand(latest_param) => {
+                        ateam_common_packets::radio::DataPacket::ParameterCommand(_latest_param) => {
                             defmt::warn!("param updates aren't supported yet");
                         },
                     }
@@ -336,7 +336,6 @@
 
                 defmt::debug!("motor firmware flashed");
             }
-<<<<<<< HEAD
         }
 
         fn get_robot_model(&mut self) -> motion::robot_model::RobotModel{
@@ -372,55 +371,6 @@
     loop {
         control_task.control_task_entry().await;
         defmt::error!("control task returned");
-=======
-        } else {
-            // Battery is too low, set velocity to zero
-            Vector4::new(
-                0.0,
-                0.0,
-                0.0,
-                0.0)
-        };
-
-        motor_fr.set_setpoint(wheel_vels[0]);
-        motor_fl.set_setpoint(wheel_vels[1]);
-        motor_bl.set_setpoint(wheel_vels[2]);
-        motor_br.set_setpoint(wheel_vels[3]);
-
-        let drib_dc = -1.0 * drib_vel / 1000.0;
-        motor_drib.set_setpoint(drib_dc);
-
-        motor_fr.send_motion_command();
-        motor_fl.send_motion_command();
-        motor_bl.send_motion_command();
-        motor_br.send_motion_command();
-        motor_drib.send_motion_command();
-
-
-        let basic_telem = TelemetryPacket::Basic(BasicTelemetry {
-            sequence_number: 0,
-            robot_revision_major: 0,
-            robot_revision_minor: 0,
-            battery_level: battery_v,
-            battery_temperature: 0.,
-            _bitfield_align_1: [],
-            _bitfield_1: BasicTelemetry::new_bitfield_1(
-                0, 0, 0, 0, 0, 0, 0, 0, 0, 0, 0, 0, 0, 0, 0, 0, 0, 0, 0, 0, 0,
-            ),
-            motor_0_temperature: 0.,
-            motor_1_temperature: 0.,
-            motor_2_temperature: 0.,
-            motor_3_temperature: 0.,
-            motor_4_temperature: 0.,
-            kicker_charge_level: 0.,
-        });
-        telemetry_publisher.publish_immediate(basic_telem);
-
-        let control_debug_telem = TelemetryPacket::Control(robot_controller.get_control_debug_telem());
-        telemetry_publisher.publish_immediate(control_debug_telem);
-
-        loop_rate_ticker.next().await;
->>>>>>> f2f6ef87
     }
 }
 
