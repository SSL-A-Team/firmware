use ateam_lib_stm32::{drivers::boot::stm32_interface::Stm32Interface, uart::queue::{IdleBufferedUart, UartReadQueue, UartWriteQueue}};
use embassy_stm32::{gpio::{Pin, Pull}, usart::Parity};
use embassy_time::{with_timeout, Duration, Timer};

use ateam_common_packets::bindings::{KickerControl, KickerTelemetry};

use crate::image_hash;

pub struct Kicker<
    'a,
    const LEN_RX: usize,
    const LEN_TX: usize,
    const DEPTH_RX: usize,
    const DEPTH_TX: usize,
> {
    stm32_uart_interface: Stm32Interface<
        'a,
        LEN_RX,
        LEN_TX,
        DEPTH_RX,
        DEPTH_TX,
    >,
    firmware_image: &'a [u8],

    command_state: KickerControl,
    telemetry_state: KickerTelemetry,

    telemetry_enabled: bool,
}

impl<
        'a,
        const LEN_RX: usize,
        const LEN_TX: usize,
        const DEPTH_RX: usize,
        const DEPTH_TX: usize,
    > Kicker<'a, LEN_RX, LEN_TX, DEPTH_RX, DEPTH_TX>
{
    pub fn new(
        stm32_interface: Stm32Interface<
            'a,
            LEN_RX,
            LEN_TX,
            DEPTH_RX,
            DEPTH_TX,
        >,
        firmware_image: &'a [u8],
    ) -> Kicker<'a, LEN_RX, LEN_TX, DEPTH_RX, DEPTH_TX> {
        Self {
            stm32_uart_interface: stm32_interface,
            firmware_image,

            command_state: Default::default(),
            telemetry_state: Default::default(),

            telemetry_enabled: false,
        }
    }

    pub fn new_from_pins(uart: &'a IdleBufferedUart<LEN_RX, DEPTH_RX, LEN_TX, DEPTH_TX>,
        read_queue: &'a UartReadQueue<LEN_RX, DEPTH_RX>,
        write_queue: &'a UartWriteQueue<LEN_TX, DEPTH_TX>,
        boot0_pin: impl Pin,
        reset_pin: impl Pin,
        firmware_image: &'a [u8]) -> Self {

        let stm32_interface = Stm32Interface::new_from_pins(uart, read_queue, write_queue, boot0_pin, reset_pin, Pull::None, true);

        Self::new(stm32_interface, firmware_image)
    }

    pub fn process_telemetry(&mut self) -> bool {
        let mut received_packet = false;
        while let Ok(res) = self.stm32_uart_interface.try_read_data() {
            let buf = res.data();

            if buf.len() != core::mem::size_of::<KickerTelemetry>() {
                defmt::warn!("kicker interface - invalid packet of len {:?} data: {:?}", buf.len(), buf);
                continue;
            }

            received_packet = true;

            // reinterpreting/initializing packed ffi structs is nearly entirely unsafe
            unsafe {
                // copy receieved uart bytes into packet
                let state = &mut self.telemetry_state as *mut _ as *mut u8;
                for i in 0..core::mem::size_of::<KickerTelemetry>() {
                    *state.offset(i as isize) = buf[i];
                }
            }
        }

        return received_packet; 
    }

    pub fn send_command(&mut self) {
        unsafe {
            let struct_bytes = core::slice::from_raw_parts(
                (&self.command_state as *const KickerControl) as *const u8,
                core::mem::size_of::<KickerControl>(),
            );

            self.stm32_uart_interface.send_or_discard_data(struct_bytes);
        }
    }

    pub fn get_lastest_state(&self) -> KickerTelemetry {
        self.telemetry_state
    }

    pub fn set_telemetry_enabled(&mut self, telemetry_enabled: bool) {
        self.telemetry_enabled = telemetry_enabled;
        self.command_state.set_telemetry_enabled(telemetry_enabled as u32);
    }

    pub fn request_kick(&mut self, request: u32) {
        self.command_state.kick_request = request;
    }

    pub fn set_kick_strength(&mut self, kick_str: f32) {
        self.command_state.kick_speed = kick_str;
    }

    pub fn set_drib_vel(&mut self, drib_vel: f32) {
        self.command_state.drib_speed = drib_vel;
    }

    pub fn ball_detected(&self) -> bool {
        self.telemetry_state.ball_detected() != 0
    }

    ///////////////////////////
    //  shutdown processing  //
    ///////////////////////////

    pub fn request_shutdown(&mut self) {
        self.command_state.set_request_power_down(1);
    }

    pub fn shutdown_acknowledge(&self) -> bool {
        self.telemetry_state.power_down_requested() != 0
    }

    pub fn shutdown_completed(&self) -> bool {
        self.telemetry_state.power_down_complete() != 0
    }

    ///////////////////////
    //  error reporting  //
    ///////////////////////

    pub fn error_reported(&self) -> bool {
        self.telemetry_state.error_detected() != 0
    }

    pub fn hv_rail_voltage(&self) -> f32 {
        self.telemetry_state.rail_voltage
    }

    pub fn battery_voltage(&self) -> f32 {
        self.telemetry_state.battery_voltage
    }

    //////////////////////////////////
    //  firmware loading functions  //
    //////////////////////////////////

    pub async fn reset(&mut self) {
        self.stm32_uart_interface.hard_reset().await;
    }

    pub async fn enter_reset(&mut self) {
        self.stm32_uart_interface.enter_reset().await;
    }

    pub async fn leave_reset(&mut self) {
        self.stm32_uart_interface.leave_reset().await;
    }

    pub fn get_latest_default_img_hash(&mut self) -> [u8; 16] {
        image_hash::get_kicker_img_hash()
    }

    /// Get the first 4 bytes of the currently loaded image hash on the device, Run with timeout!
    pub async fn get_current_device_img_hash(&mut self) -> [u8; 4] {
        loop {
            // Parse incoming packets
            let received_telemetry = self.process_telemetry();
            if received_telemetry {
                let current_img_hash = self.telemetry_state.kicker_image_hash;
                defmt::debug!("Kicker Interface - Received telemetry");
                defmt::trace!("Kicker Interface - Current device image hash {:x}", current_img_hash);
                return current_img_hash
            };
            Timer::after(Duration::from_millis(10)).await;
        }
    }

    pub async fn check_device_has_latest_default_image(&mut self) -> Result<bool, ()> {
        let latest_img_hash = self.get_latest_default_img_hash();
        defmt::debug!("Kicker Interface - Latest default image hash - {:x}", latest_img_hash);

        defmt::trace!("Kicker Interface - Update UART config 2 MHz");
        self.stm32_uart_interface.update_uart_config(2_000_000, Parity::ParityEven).await;
        Timer::after(Duration::from_millis(1)).await;

        let res;
        let timeout = Duration::from_millis(100);
        defmt::trace!("Kicker Interface - Waiting for device response");
        match with_timeout(timeout, self.get_current_device_img_hash()).await {
            Ok(current_img_hash) => {
                if current_img_hash == latest_img_hash[..4] {
                    defmt::trace!("Kicker Interface - Device has the latest default image");
                    res = Ok(true);
                } else {
                    defmt::trace!("Kicker Interface - Device does not have the latest default image");
                    res = Ok(false);
                }
            },
            Err(_) => {
                defmt::debug!("Kicker Interface - No device response, image hash unknown");
                res = Err(());
            },
        }
        return res;
    }

    pub async fn init_firmware_image(&mut self, flash: bool, fw_image_bytes: &[u8]) -> Result<(), ()> {
        if flash {
            defmt::info!("Kicker Interface - Flashing firmware image");
            self.stm32_uart_interface.load_firmware_image(fw_image_bytes, true).await?;
        } else {
            defmt::info!("Kicker Interface - Skipping firmware flash");
        }

        self.stm32_uart_interface.update_uart_config(2_000_000, Parity::ParityEven).await;

        Timer::after(Duration::from_millis(1)).await;

        // load firmware image call leaves the part in reset, now that our uart is ready, bring the part out of reset
        self.stm32_uart_interface.leave_reset().await;

        return Ok(());
    }

    pub async fn init_default_firmware_image(&mut self, force_flash: bool) -> Result<(), ()> {
        let flash;
        if force_flash {
            defmt::info!("Kicker Interface - Force flash enabled");
            flash = true
        } else {
            let res = self.check_device_has_latest_default_image().await;
            match res {
                Ok(has_latest) => {
                    if has_latest {
                        flash = false;
                    } else {
                        flash = true;
                    }
                },
                Err(_) => {
                    flash = true;
                }
            }
        }
        return self.init_firmware_image(flash, self.firmware_image).await;
    }
<<<<<<< HEAD
}

fn get_empty_control_packet() -> KickerControl {
    KickerControl {
        _bitfield_align_1: [],
        _bitfield_1: KickerControl::new_bitfield_1(0, 0, 0),
        kick_request: KickRequest::KR_DISABLE,
        kick_speed: 0.0,
        drib_speed: 0.0,
    }
}

fn get_empty_telem_packet() -> KickerTelemetry {
    KickerTelemetry {
        _bitfield_align_1: [],
        _bitfield_1: KickerTelemetry::new_bitfield_1(0, 0, 0, 0),
        rail_voltage: 0.0,
        battery_voltage: 0.0,
        kicker_image_hash: [0; 4],
    }
=======
>>>>>>> 4ff412db
}<|MERGE_RESOLUTION|>--- conflicted
+++ resolved
@@ -266,27 +266,4 @@
         }
         return self.init_firmware_image(flash, self.firmware_image).await;
     }
-<<<<<<< HEAD
-}
-
-fn get_empty_control_packet() -> KickerControl {
-    KickerControl {
-        _bitfield_align_1: [],
-        _bitfield_1: KickerControl::new_bitfield_1(0, 0, 0),
-        kick_request: KickRequest::KR_DISABLE,
-        kick_speed: 0.0,
-        drib_speed: 0.0,
-    }
-}
-
-fn get_empty_telem_packet() -> KickerTelemetry {
-    KickerTelemetry {
-        _bitfield_align_1: [],
-        _bitfield_1: KickerTelemetry::new_bitfield_1(0, 0, 0, 0),
-        rail_voltage: 0.0,
-        battery_voltage: 0.0,
-        kicker_image_hash: [0; 4],
-    }
-=======
->>>>>>> 4ff412db
 }