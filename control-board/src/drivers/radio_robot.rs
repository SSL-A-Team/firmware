--- conflicted
+++ resolved
@@ -168,13 +168,8 @@
             defmt::debug!("error disabling echo on radio");
             return Err(RobotRadioError::ConnectUartBadEcho);
         }
-<<<<<<< HEAD
         
         if self.odin_driver.config_uart(baudrate, self.use_flow_control, 8, true).await.is_err() {
-=======
-
-        if self.odin_driver.config_uart(baudrate, true, 8, true).await.is_err() {
->>>>>>> 02dbff23
             defmt::debug!("error increasing radio baud rate.");
             return Err(RobotRadioError::ConnectUartBadRadioConfigUpdate);
         }
