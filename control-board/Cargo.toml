--- conflicted
+++ resolved
@@ -12,11 +12,7 @@
 defmt = "1.0.1"
 defmt-rtt = "1.0.0"
 
-<<<<<<< HEAD
-embassy-executor = { version = "0.9.1", features = [
-=======
 embassy-executor = { version = "0.8.0", features = [
->>>>>>> 308387e3
     "arch-cortex-m",
     "executor-thread",
     "executor-interrupt",
@@ -27,11 +23,7 @@
     "defmt-timestamp-uptime",
     "tick-hz-32_768",
 ] }
-<<<<<<< HEAD
-embassy-stm32 = { version = "0.4.0", features = [
-=======
 embassy-stm32 = { version = "0.3.0", features = [
->>>>>>> 308387e3
     "defmt",
     "stm32h723zg",
     "unstable-pac", 
@@ -39,13 +31,8 @@
     "exti",
     "chrono"
 ] }
-<<<<<<< HEAD
-embassy-futures = { version = "0.1.2" }
-embassy-sync = { version = "0.7.2" }
-=======
 embassy-futures = { version = "0.1.0" }
 embassy-sync = { version = "0.7.1" }
->>>>>>> 308387e3
 
 static_cell = "2.1.1"
 futures-util = { version = "0.3.31", default-features = false }
