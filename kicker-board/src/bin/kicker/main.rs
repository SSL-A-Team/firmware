#![no_std]
#![no_main]
#![feature(type_alias_impl_trait)]
#![feature(const_mut_refs)]

use core::mem;
use static_cell::StaticCell;

use defmt::*;
use {defmt_rtt as _, panic_probe as _};

use cortex_m::peripheral::NVIC;
use cortex_m_rt::entry;

use libm::{fminf, fmaxf};

use embassy_executor::{Executor, InterruptExecutor};
use embassy_stm32::{
    adc::{Adc, SampleTime},
    pac::Interrupt,
    gpio::{Level, Output, Speed},
    time::mhz,
    usart::{Uart, Parity, StopBits, Config},
    interrupt, bind_interrupts, peripherals, usart
};
use embassy_time::{Delay, Duration, Instant, Ticker};

use ateam_kicker_board::{
    adc_raw_to_v,
    adc_v_to_battery_voltage,
    adc_v_to_rail_voltage,
    kick_manager::{
        KickManager, 
        KickType},
    pins::{
        HighVoltageReadPin, BatteryVoltageReadPin,
        ChargePin, KickPin, ChipPin,
        ComsUartModule, ComsUartRxDma, ComsUartTxDma, RedStatusLedPin, BlueStatusLedPin},
    queue::Buffer,
    uart_queue::{
        UartReadQueue,
        UartWriteQueue,
    }
};

use ateam_common_packets::bindings_kicker::{KickerControl, KickerTelemetry, KickRequest::{self, KR_ARM, KR_DISABLE}};

const MAX_TX_PACKET_SIZE: usize = 16;
const TX_BUF_DEPTH: usize = 3;
const MAX_RX_PACKET_SIZE: usize = 16;
const RX_BUF_DEPTH: usize = 3;

const MAX_KICK_SPEED: f32 = 5.5;
<<<<<<< HEAD
const SHUTDOWN_KICK_DUTY: f32 = 0.2;
=======
const SHUTDOWN_KICK_DUTY: f32 = 0.20;
>>>>>>> 47dac78c

pub const CHARGE_TARGET_VOLTAGE: f32 = 182.0;
pub const CHARGE_OVERVOLT_THRESH_VOLTAGE: f32 = 190.0;
pub const CHARGED_THRESH_VOLTAGE: f32 = 170.0;
pub const CHARGE_SAFE_VOLTAGE: f32 = 5.0;

// control communications tx buffer
// #[link_section = ".axisram.buffers"]
static mut COMS_BUFFERS_TX: [Buffer<MAX_TX_PACKET_SIZE>; TX_BUF_DEPTH] =
    [Buffer::EMPTY; TX_BUF_DEPTH];
static COMS_QUEUE_TX: UartWriteQueue<ComsUartModule, ComsUartTxDma, MAX_TX_PACKET_SIZE, TX_BUF_DEPTH> =
    UartWriteQueue::new(unsafe { &mut COMS_BUFFERS_TX });

// control communications rx buffer
// #[link_section = ".axisram.buffers"]
static mut COMS_BUFFERS_RX: [Buffer<MAX_RX_PACKET_SIZE>; RX_BUF_DEPTH] =
    [Buffer::EMPTY; RX_BUF_DEPTH];
static COMS_QUEUE_RX: UartReadQueue<ComsUartModule, ComsUartRxDma, MAX_RX_PACKET_SIZE, RX_BUF_DEPTH> =
    UartReadQueue::new(unsafe { &mut COMS_BUFFERS_RX });

fn get_empty_control_packet() -> KickerControl {
    KickerControl {
        _bitfield_align_1: [],
        _bitfield_1: KickerControl::new_bitfield_1(0, 0, 0),
        kick_request: KickRequest::KR_DISABLE,
        kick_speed: 0.0,
    }
}

fn get_empty_telem_packet() -> KickerTelemetry {
    KickerTelemetry {
        _bitfield_align_1: [],
        _bitfield_1: KickerTelemetry::new_bitfield_1(0, 0, 0, 0),
        rail_voltage: 0.0,
        battery_voltage: 0.0,
    }
}

#[embassy_executor::task]
async fn high_pri_kick_task(
        coms_reader: &'static UartReadQueue<'static, ComsUartModule, ComsUartRxDma, MAX_RX_PACKET_SIZE, RX_BUF_DEPTH>,
        coms_writer: &'static UartWriteQueue<'static, ComsUartModule, ComsUartTxDma, MAX_TX_PACKET_SIZE, TX_BUF_DEPTH>,
        mut adc: Adc<'static, embassy_stm32::peripherals::ADC>,
        charge_pin: ChargePin,
        kick_pin: KickPin,
        chip_pin: ChipPin,
        mut rail_pin: HighVoltageReadPin,
        mut battery_voltage_pin: BatteryVoltageReadPin,
        err_led_pin: RedStatusLedPin,
        ball_detected_led_pin: BlueStatusLedPin) -> ! {

    // pins/safety management
    let charge_pin = Output::new(charge_pin, Level::Low, Speed::Medium);
    let kick_pin = Output::new(kick_pin, Level::Low, Speed::Medium);
    let chip_pin = Output::new(chip_pin, Level::Low, Speed::Medium);
    let mut kick_manager = KickManager::new(charge_pin, kick_pin, chip_pin);

    // debug LEDs
    let mut err_led = Output::new(err_led_pin, Level::Low, Speed::Low);
    let mut ball_detected_led = Output::new(ball_detected_led_pin, Level::Low, Speed::Low);
    // TODO dotstars

    // coms buffers
    let mut telemetry_enabled: bool; //  = false;
    let mut kicker_control_packet: KickerControl = get_empty_control_packet();
    let mut kicker_telemetry_packet: KickerTelemetry = get_empty_telem_packet();

    // bookkeeping for latched state
    let mut kick_command_cleared: bool = false;
    let mut latched_command = KickRequest::KR_DISABLE;
    let mut error_latched: bool = false;

    // power down status
    let mut shutdown_requested: bool = false;
    let mut shutdown_completed: bool = false;

    // loop rate control
    let mut ticker = Ticker::every(Duration::from_millis(1));
    let mut last_packet_sent_time = Instant::now();

    loop {
        let rail_voltage = adc_v_to_rail_voltage(adc_raw_to_v(adc.read(&mut rail_pin) as f32));
        let battery_voltage = adc_v_to_battery_voltage(adc_raw_to_v(adc.read(&mut battery_voltage_pin) as f32));
        // optionally pre-flag errors? 

        /////////////////////////////////////
        //  process any available packets  //
        /////////////////////////////////////
        
        while let Ok(res) = coms_reader.try_dequeue() {
            let buf = res.data();

            if buf.len() != core::mem::size_of::<KickerControl>() {
                defmt::warn!("got invalid packet of len {:?} data: {:?}", buf.len(), buf);
                continue;
            }

            // reinterpreting/initializing packed ffi structs is nearly entirely unsafe
            unsafe {
                // copy receieved uart bytes into packet
                let state = &mut kicker_control_packet as *mut _ as *mut u8;
                for i in 0..core::mem::size_of::<KickerControl>() {
                    *state.offset(i as isize) = buf[i];
                }                
            }
        }

        // TODO: read breakbeam
        let ball_detected = false;

        ///////////////////////////////////////////////
        //  manage repetitive kick commands + state  //
        ///////////////////////////////////////////////

        // update telemetry requests
        telemetry_enabled = kicker_control_packet.telemetry_enabled() != 0;

        // for now shutdown requests will be latched and a reboot is required to re-power
        if kicker_control_packet.request_power_down() != 0 {
            shutdown_requested = true;
        }

        // check if we've met the criteria for completed shutdown
        if shutdown_requested && rail_voltage < CHARGE_SAFE_VOLTAGE {
            shutdown_completed = true;
        }

        if rail_voltage > CHARGE_OVERVOLT_THRESH_VOLTAGE {
            error_latched = true;
        }

        // charge if were not in shutdown mode AND the control board has requested any state but "DISABLE" 
        let charge_hv_rail = if shutdown_requested || shutdown_completed {
            false
        } else {
            kicker_control_packet.kick_request != KickRequest::KR_DISABLE
        };

        // scale kick strength from m/s to duty for the critical section
        // if shutdown is requested and not complete, set kick discharge kick strength to 5%
        let kick_strength = if shutdown_completed {
            0.0
        }else if shutdown_requested { 
            SHUTDOWN_KICK_DUTY
        } else {
            fmaxf(0.0, fminf(MAX_KICK_SPEED, kicker_control_packet.kick_speed)) / MAX_KICK_SPEED 
        };

        // if control requests only an ARM or DISABLE, clear the active command
        // software/joystick is not asserting a kick event, so any future kick event is a unique request
        if kicker_control_packet.kick_request == KR_ARM || kicker_control_packet.kick_request == KR_DISABLE {
            kick_command_cleared = true;
        }

        // if the previous command has cleared acknowledgement, then any new request is a unique event and can be latched
        if kick_command_cleared {
            latched_command = kicker_control_packet.kick_request;
        }

        // determine if the latched command is actionable
        // if a shutdown is requested and not completed, always request a kick
        let kick_command = if shutdown_completed {
            KickType::None 
        } else if shutdown_requested {
            KickType::Kick 
        } else { 
            match latched_command {
                KickRequest::KR_DISABLE => {
                    KickType::None
                },
                KickRequest::KR_ARM => {
                    KickType::None
                },
                KickRequest::KR_KICK_NOW => {
                    KickType::Kick
                },
                KickRequest::KR_KICK_TOUCH => {
                    if ball_detected {
                        KickType::Kick
                    } else {
                        KickType::None
                    }
                },
                KickRequest::KR_KICK_CAPTURED => {
                    if ball_detected && rail_voltage > CHARGED_THRESH_VOLTAGE {
                        KickType::Kick
                    } else {
                        KickType::None
                    }
                },
                KickRequest::KR_CHIP_NOW => {
                    KickType::Chip
                },
                KickRequest::KR_CHIP_TOUCH => {
                    if ball_detected {
                        KickType::Chip
                    } else {
                        KickType::None
                    }
                },
                KickRequest::KR_CHIP_CAPTURED => {
                    if ball_detected && rail_voltage > CHARGED_THRESH_VOLTAGE {
                        KickType::Chip
                    } else {
                        KickType::None
                    }
                },
                // possible if packet decoding has corrupted enum val
                _ => {
                    KickType::None
                }
            }
        };

        // the latched command is actionable, and the critical section will be instructed to carry it out in the next segment
        // set clear the command cleared flag, indicating the control board will need to deassert any kick command showing it
        // wants a new unique event
        if kick_command != KickType::None {
            kick_command_cleared = false;
        }

        // perform charge/kick actions. this function handles elec/mechanical safety
        // if telemetry isn't enabled, the control board doesn't want to talk to us, don't permit any actions
        let res = if !telemetry_enabled || error_latched {
            kick_manager.command(battery_voltage, rail_voltage, false, KickType::None, 0.0).await
        } else {
            kick_manager.command(battery_voltage, rail_voltage, charge_hv_rail, kick_command, kick_strength).await
        };

        // this will permanently latch an error if the rail voltages are low
        // which we probably don't want on boot up?
        // maybe this error should be clearable and the HV rail OV should not be
        // if res.is_err() {
        //     error_latched = true;
        // }

        // send telemetry packet
        if telemetry_enabled {
            let cur_time = Instant::now();
            if Instant::checked_duration_since(&cur_time, last_packet_sent_time).unwrap().as_millis() > 20 {
                kicker_telemetry_packet._bitfield_1 = KickerTelemetry::new_bitfield_1(shutdown_requested as u32, shutdown_completed as u32, ball_detected as u32, res.is_err() as u32);
                kicker_telemetry_packet.rail_voltage = rail_voltage;
                kicker_telemetry_packet.battery_voltage = battery_voltage;

                // raw interpretaion of a struct for wire transmission is unsafe
                unsafe {
                    // get a slice to packet for transmission
                    let struct_bytes = core::slice::from_raw_parts(
                        (&kicker_telemetry_packet as *const KickerTelemetry) as *const u8,
                        core::mem::size_of::<KickerTelemetry>(),
                    );
        
                    // send the packet
                    let _res = coms_writer.enqueue_copy(struct_bytes);
                }

                last_packet_sent_time = cur_time;
            }
        }

        // LEDs
        if error_latched {
            err_led.set_high();
        } else {
            err_led.set_low();
        }

        if ball_detected {
            ball_detected_led.set_high();
        } else {
            ball_detected_led.set_low();
        }
        // TODO Dotstar

        // loop rate control @1KHz
        ticker.next().await;
    }

}

static EXECUTOR_HIGH: InterruptExecutor = InterruptExecutor::new();
static EXECUTOR_LOW: StaticCell<Executor> = StaticCell::new();

#[interrupt]
unsafe fn I2C1() {
    EXECUTOR_HIGH.on_interrupt();
}

bind_interrupts!(struct Irqs {
    USART1 => usart::InterruptHandler<peripherals::USART1>;
});

#[entry]
fn main() -> ! {
    let mut stm32_config: embassy_stm32::Config = Default::default();
    stm32_config.rcc.sys_ck = Some(mhz(48));
    stm32_config.rcc.hclk = Some(mhz(48));
    stm32_config.rcc.pclk = Some(mhz(48));

    let p = embassy_stm32::init(stm32_config);

    info!("kicker startup!");

    let mut nvic: NVIC = unsafe { mem::transmute(()) };

    let _status_led = Output::new(p.PA11, Level::High, Speed::Low);

    let mut adc = Adc::new(p.ADC, &mut Delay);
    adc.set_sample_time(SampleTime::Cycles71_5);

    // high priority executor handles kicking system
    // High-priority executor: I2C1, priority level 6
    // TODO CHECK THIS IS THE HIGHEST PRIORITY
    unsafe { nvic.set_priority(Interrupt::I2C1, 6 << 4) };
    let spawner = EXECUTOR_HIGH.start(Interrupt::I2C1);
    unwrap!(spawner.spawn(high_pri_kick_task(&COMS_QUEUE_RX, &COMS_QUEUE_TX, adc, p.PB3, p.PB0, p.PB1, p.PA0, p.PA1, p.PA12, p.PA8)));

    //////////////////////////////////
    //  COMMUNICATIONS TASKS SETUP  //
    //////////////////////////////////

    let mut coms_uart_config = Config::default();
    coms_uart_config.baudrate = 2_000_000; // 2 Mbaud
    coms_uart_config.parity = Parity::ParityEven;
    coms_uart_config.stop_bits = StopBits::STOP1;

    let coms_usart = Uart::new(
        p.USART1,
        p.PA10,
        p.PA9,
        Irqs,
        p.DMA1_CH2,
        p.DMA1_CH3,
        coms_uart_config,
    );

    let (coms_uart_tx, coms_uart_rx) = coms_usart.split();

    // low priority executor handles coms and user IO
    // Low priority executor: runs in thread mode, using WFE/SEV
    let lp_executor = EXECUTOR_LOW.init(Executor::new());
    lp_executor.run(|spawner| {
        unwrap!(spawner.spawn(COMS_QUEUE_TX.spawn_task(coms_uart_tx)));
        unwrap!(spawner.spawn(COMS_QUEUE_RX.spawn_task(coms_uart_rx)));
    });
}<|MERGE_RESOLUTION|>--- conflicted
+++ resolved
@@ -51,11 +51,7 @@
 const RX_BUF_DEPTH: usize = 3;
 
 const MAX_KICK_SPEED: f32 = 5.5;
-<<<<<<< HEAD
-const SHUTDOWN_KICK_DUTY: f32 = 0.2;
-=======
 const SHUTDOWN_KICK_DUTY: f32 = 0.20;
->>>>>>> 47dac78c
 
 pub const CHARGE_TARGET_VOLTAGE: f32 = 182.0;
 pub const CHARGE_OVERVOLT_THRESH_VOLTAGE: f32 = 190.0;
