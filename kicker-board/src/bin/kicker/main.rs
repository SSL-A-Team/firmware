--- conflicted
+++ resolved
@@ -61,28 +61,6 @@
 static DRIB_VEL_PUBSUB: PubSubChannel<CriticalSectionRawMutex, f32, 1, 1, 1> = PubSubChannel::new();
 static DRIB_TELEM_PUBSUB: PubSubChannel<CriticalSectionRawMutex, MotorTelemetry, 1, 1, 1> = PubSubChannel::new();
 
-<<<<<<< HEAD
-fn get_empty_control_packet() -> KickerControl {
-    KickerControl {
-        _bitfield_align_1: [],
-        _bitfield_1: KickerControl::new_bitfield_1(0, 0, 0),
-        kick_request: KickRequest::KR_DISABLE,
-        kick_speed: 0.0,
-        drib_speed: 0.0,
-    }
-}
-
-fn get_empty_telem_packet() -> KickerTelemetry {
-    KickerTelemetry {
-        _bitfield_align_1: [],
-        _bitfield_1: KickerTelemetry::new_bitfield_1(0, 0, 0, 0),
-        rail_voltage: 0.0,
-        battery_voltage: 0.0,
-        kicker_image_hash: [0; 4],
-    }
-}
-=======
->>>>>>> 4ff412db
 
 #[embassy_executor::task]
 async fn high_pri_kick_task(
@@ -386,9 +364,9 @@
                 kicker_telemetry_packet.charge_pct = (charge_pct * 100.0) as u16;
                 kicker_telemetry_packet.rail_voltage = rail_voltage_ave;
                 kicker_telemetry_packet.battery_voltage = battery_voltage;
+
+                kicker_telemetry_packet.dribbler_motor = dribbler_motor_telemetry;
                 kicker_telemetry_packet.kicker_image_hash.copy_from_slice(&kicker_img_hash_kicker[0..4]);
-
-                kicker_telemetry_packet.dribbler_motor = dribbler_motor_telemetry;
 
                 // raw interpretaion of a struct for wire transmission is unsafe
                 unsafe {
