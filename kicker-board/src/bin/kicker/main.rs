#![no_std]
#![no_main]
#![feature(type_alias_impl_trait)]
#![feature(sync_unsafe_cell)]

use ateam_kicker_board::{drivers::{breakbeam::Breakbeam, DribblerMotor}, include_external_cpp_bin, pins::{BreakbeamLeftAgpioPin, BreakbeamRightAgpioPin, GreenStatusLedPin}, tasks::{get_system_config, ClkSource}};

use defmt::*;
use embassy_sync::{blocking_mutex::raw::CriticalSectionRawMutex, pubsub::{PubSubChannel, Publisher, Subscriber}};
use {defmt_rtt as _, panic_probe as _};

use libm::{fmaxf, fminf};

use embassy_executor::{InterruptExecutor, Spawner};
use embassy_stm32::{
    adc::{Adc, SampleTime}, bind_interrupts, gpio::{Level, Output, Pull, Speed}, interrupt::{self, InterruptExt}, opamp::{OpAmp, OpAmpGain, OpAmpSpeed}, pac::Interrupt, peripherals, usart::{self, Config, Parity, StopBits, Uart}
};
use embassy_time::{Duration, Instant, Ticker, Timer};

use ateam_kicker_board::{
    adc_raw_to_v, adc_200v_to_rail_voltage,
    kick_manager::{KickManager, KickType},
    pins::{
        BlueStatusLedPin, ChargePin, ChipPin, PowerRail200vReadPin, KickPin, RedStatusLedPin,
    },
};

use ateam_lib_stm32::{drivers::boot::stm32_interface::{get_bootloader_uart_config, Stm32Interface}, idle_buffered_uart_spawn_tasks, static_idle_buffered_uart_nl, uart::queue::{UartReadQueue, UartWriteQueue}};

use ateam_common_packets::bindings::{
    KickRequest::{self, KR_ARM, KR_DISABLE},
    KickerControl, KickerTelemetry, MotorTelemetry,
};

const MAX_KICK_SPEED: f32 = 5.5;
const SHUTDOWN_KICK_SPEED: f32 = 0.20;

pub const CHARGE_TARGET_VOLTAGE: f32 = 182.0;
pub const CHARGE_OVERVOLT_THRESH_VOLTAGE: f32 = 195.0;
pub const CHARGED_THRESH_VOLTAGE: f32 = 170.0;
pub const CHARGE_SAFE_VOLTAGE: f32 = 10.0;

<<<<<<< HEAD
const RAIL_BUFFER_SIZE: usize = 10;

const MAX_TX_PACKET_SIZE: usize = 64;
const TX_BUF_DEPTH: usize = 3;
const MAX_RX_PACKET_SIZE: usize = 32;
=======
const MAX_TX_PACKET_SIZE: usize = 68;
const TX_BUF_DEPTH: usize = 3;
const MAX_RX_PACKET_SIZE: usize = 36;
>>>>>>> b74b46ce
const RX_BUF_DEPTH: usize = 3;
static_idle_buffered_uart_nl!(COMS, MAX_RX_PACKET_SIZE, RX_BUF_DEPTH, MAX_TX_PACKET_SIZE, TX_BUF_DEPTH);

include_external_cpp_bin! {DRIB_FW_IMG, "dribbler.bin"}

<<<<<<< HEAD
const DRIB_MAX_TX_PACKET_SIZE: usize = 64;
const DRIB_TX_BUF_DEPTH: usize = 3;
const DRIB_MAX_RX_PACKET_SIZE: usize = 64;
const DRIB_RX_BUF_DEPTH: usize = 20;
static_idle_buffered_uart_nl!(DRIB, DRIB_MAX_RX_PACKET_SIZE, DRIB_RX_BUF_DEPTH, DRIB_MAX_TX_PACKET_SIZE, DRIB_TX_BUF_DEPTH);

static DRIB_VEL_PUBSUB: PubSubChannel<CriticalSectionRawMutex, f32, 1, 1, 1> = PubSubChannel::new();
static DRIB_TELEM_PUBSUB: PubSubChannel<CriticalSectionRawMutex, MotorTelemetry, 1, 1, 1> = PubSubChannel::new();

=======
make_uart_queue_pair!(COMS,
    ComsUartModule, ComsUartRxDma, ComsUartTxDma,
    MAX_RX_PACKET_SIZE, RX_BUF_DEPTH,
    MAX_TX_PACKET_SIZE, TX_BUF_DEPTH,
    #[link_section = ".bss"]);
>>>>>>> b74b46ce

#[embassy_executor::task]
async fn high_pri_kick_task(
    coms_reader: &'static UartReadQueue<
        MAX_RX_PACKET_SIZE,
        RX_BUF_DEPTH,
    >,
    coms_writer: &'static UartWriteQueue<
        MAX_TX_PACKET_SIZE,
        TX_BUF_DEPTH,
    >,
    mut adc: Adc<'static, embassy_stm32::peripherals::ADC1>,
    charge_pin: ChargePin,
    kick_pin: KickPin,
    chip_pin: ChipPin,
    breakbeam_tx: BreakbeamRightAgpioPin,
    breakbeam_rx: BreakbeamLeftAgpioPin,
    mut rail_pin: PowerRail200vReadPin,
    grn_led_pin: GreenStatusLedPin,
    err_led_pin: RedStatusLedPin,
    ball_detected_led1_pin: BlueStatusLedPin,
    drib_vel_pub: Publisher<'static, CriticalSectionRawMutex, f32, 1, 1, 1>,
    mut drib_telem_sub: Subscriber<'static, CriticalSectionRawMutex, MotorTelemetry, 1, 1, 1>
) -> ! {
    // pins/safety management
    let charge_pin = Output::new(charge_pin, Level::Low, Speed::Medium);
    let kick_pin = Output::new(kick_pin, Level::Low, Speed::Medium);
    let chip_pin = Output::new(chip_pin, Level::Low, Speed::Medium);
    let mut kick_manager = KickManager::new(charge_pin, kick_pin, chip_pin);

    // debug LEDs
    let mut status_led = Output::new(grn_led_pin, Level::Low, Speed::Low);
    let mut err_led = Output::new(err_led_pin, Level::Low, Speed::Low);
    let mut ball_detected_led1 = Output::new(ball_detected_led1_pin, Level::Low, Speed::Low);

    // TODO dotstars

    let mut breakbeam = Breakbeam::new(breakbeam_tx, breakbeam_rx);

    // coms buffers
    let mut telemetry_enabled: bool; //  = false;
    let mut kicker_control_packet: KickerControl = Default::default();
    let mut kicker_telemetry_packet: KickerTelemetry = Default::default();
<<<<<<< HEAD
    let mut dribbler_motor_telemetry: MotorTelemetry = Default::default();
=======
>>>>>>> b74b46ce

    // bookkeeping for latched state
    let mut kick_command_cleared: bool = false;
    let mut latched_command = KickRequest::KR_DISABLE;
    let mut error_latched: bool = false;
    let mut charge_hv_rail: bool = false;

    // power down status
    let mut shutdown_requested: bool = false;
    let mut shutdown_completed: bool = false;

    let mut rail_voltage_buffer: [f32; RAIL_BUFFER_SIZE] =
        [0.0; RAIL_BUFFER_SIZE];
    let mut rail_voltage_filt_indx: usize = 0;

    // loop rate control
    let mut ticker = Ticker::every(Duration::from_millis(1));
    let mut last_packet_sent_time = Instant::now();

    breakbeam.enable_tx();

    loop {
        let mut vrefint = adc.enable_vrefint();
        let vrefint_sample = adc.blocking_read(&mut vrefint);

        let rail_voltage_cur = adc_200v_to_rail_voltage(adc_raw_to_v(adc.blocking_read(&mut rail_pin) as f32, vrefint_sample as f32));
        
        // Add new battery read to cyclical buffer.
        rail_voltage_buffer[rail_voltage_filt_indx] = rail_voltage_cur;

        // Shift index for next run.
        if rail_voltage_filt_indx == (RAIL_BUFFER_SIZE - 1) {
            rail_voltage_filt_indx = 0;
        } else {
            rail_voltage_filt_indx += 1;
        }

        let rail_voltage_sum: f32 = rail_voltage_buffer.iter().sum();
        // Calculate battery average
        let rail_voltage_ave = rail_voltage_sum / (RAIL_BUFFER_SIZE as f32);
        
        // let battery_voltage =
        //     adc_v_to_battery_voltage(adc_raw_to_v(adc.read(&mut battery_voltage_pin) as f32, vrefint_sample as f32));
        // optionally pre-flag errors?
        let battery_voltage = 22.5;

        /////////////////////////////////////
        //  process any available packets  //
        /////////////////////////////////////

        while let Ok(res) = coms_reader.try_dequeue() {
            let buf = res.data();

            if buf.len() != core::mem::size_of::<KickerControl>() {
                defmt::warn!("got invalid packet of len {:?} data: {:?}", buf.len(), buf);
                continue;
            }

            // reinterpreting/initializing packed ffi structs is nearly entirely unsafe
            unsafe {
                // copy receieved uart bytes into packet
                let state = &mut kicker_control_packet as *mut _ as *mut u8;
                for i in 0..core::mem::size_of::<KickerControl>() {
                    *state.offset(i as isize) = buf[i];
                }
            }

            drib_vel_pub.publish_immediate(kicker_control_packet.drib_speed);
        }

        // get latest dribbler telem from lower prio task
        while let Some(drib_telem) = drib_telem_sub.try_next_message_pure() {
            dribbler_motor_telemetry = drib_telem;
        }

        let ball_detected = breakbeam.read();

        ///////////////////////////////////////////////
        //  manage repetitive kick commands + state  //
        ///////////////////////////////////////////////

        // update telemetry requests
        telemetry_enabled = kicker_control_packet.telemetry_enabled() != 0;
        if telemetry_enabled {
            status_led.set_high();
        } else {
            status_led.set_low();
        }

        // for now shutdown requests will be latched and a reboot is required to re-power
        if kicker_control_packet.request_power_down() != 0 {
            shutdown_requested = true;
        }

        // check if we've met the criteria for completed shutdown
        if shutdown_requested && rail_voltage_ave < CHARGE_SAFE_VOLTAGE {
            shutdown_completed = true;
        }

        if rail_voltage_ave > CHARGE_OVERVOLT_THRESH_VOLTAGE {
            error_latched = true;
        }

        // charge if were not in shutdown mode AND the control board has requested any state but "DISABLE"
        charge_hv_rail = if shutdown_requested || shutdown_completed {
            false
        } else {
            match kicker_control_packet.kick_request {
                KickRequest::KR_ARM => true,
                KickRequest::KR_DISABLE => false,
                KickRequest::KR_KICK_NOW
                | KickRequest::KR_KICK_CAPTURED
                | KickRequest::KR_KICK_TOUCH
                | KickRequest::KR_CHIP_NOW
                | KickRequest::KR_CHIP_CAPTURED
                | KickRequest::KR_CHIP_TOUCH => charge_hv_rail,
                _ => false,
            }
        };

        // scale kick strength from m/s to duty for the critical section
        // if shutdown is requested and not complete, set kick discharge kick strength to 5%
        let kick_speed = if shutdown_completed {
            0.0
        } else if shutdown_requested {
            SHUTDOWN_KICK_SPEED
        } else {
            fmaxf(0.0, fminf(MAX_KICK_SPEED, kicker_control_packet.kick_speed))
        };

        // if control requests only an ARM or DISABLE, clear the active command
        // software/joystick is not asserting a kick event, so any future kick event is a unique request
        if kicker_control_packet.kick_request == KR_ARM
            || kicker_control_packet.kick_request == KR_DISABLE
        {
            kick_command_cleared = true;
        }

        // if the previous command has cleared acknowledgement, then any new request is a unique event and can be latched
        if kick_command_cleared {
            latched_command = kicker_control_packet.kick_request;
        }

        // determine if the latched command is actionable
        // if a shutdown is requested and not completed, always request a kick
        let kick_command = if shutdown_completed {
            KickType::None
        } else if shutdown_requested {
            if ball_detected {
                // If shutdown requested, person could be picking up the robot.
                // Don't want to kick if ball detected since it might 
                // be someone's finger.
                KickType::None
            } else {
                KickType::Kick
            }
        } else {
            match latched_command {
                KickRequest::KR_DISABLE => KickType::None,
                KickRequest::KR_ARM => KickType::None,
                KickRequest::KR_KICK_NOW => KickType::Kick,
                KickRequest::KR_KICK_TOUCH => {
                    if ball_detected {
                        KickType::Kick
                    } else {
                        KickType::None
                    }
                }
                KickRequest::KR_KICK_CAPTURED => {
                    if ball_detected && rail_voltage_ave > CHARGED_THRESH_VOLTAGE {
                        KickType::Kick
                    } else {
                        KickType::None
                    }
                }
                KickRequest::KR_CHIP_NOW => KickType::Chip,
                KickRequest::KR_CHIP_TOUCH => {
                    if ball_detected {
                        KickType::Chip
                    } else {
                        KickType::None
                    }
                }
                KickRequest::KR_CHIP_CAPTURED => {
                    if ball_detected && rail_voltage_ave > CHARGED_THRESH_VOLTAGE {
                        KickType::Chip
                    } else {
                        KickType::None
                    }
                }
                // possible if packet decoding has corrupted enum val
                _ => KickType::None,
            }
        };

        // the latched command is actionable, and the critical section will be instructed to carry it out in the next segment
        // set clear the command cleared flag, indicating the control board will need to deassert any kick command showing it
        // wants a new unique event
        if kick_command != KickType::None {
            kick_command_cleared = false;
        }

        // perform charge/kick actions. this function handles elec/mechanical safety
        // if telemetry isn't enabled, the control board doesn't want to talk to us, don't permit any actions
        let res = if !telemetry_enabled || error_latched {
            kick_manager
                .command(battery_voltage, rail_voltage_ave, false, KickType::None, 0.0)
                .await
        } else {
            if kick_command == KickType::Kick || kick_command == KickType::Chip {
                kicker_control_packet.kick_request = match charge_hv_rail {
                    true => KickRequest::KR_ARM,
                    false => KickRequest::KR_DISABLE,
                }
            }
            
            kick_manager
                .command(
                    battery_voltage,
                    rail_voltage_ave,
                    charge_hv_rail,
                    kick_command,
                    kick_speed
                )
                .await
        };

        // this will permanently latch an error if the rail voltages are low
        // which we probably don't want on boot up?
        // maybe this error should be clearable and the HV rail OV should not be
        if res.is_err() {
            error_latched = true;
        }

        // send telemetry packet
        if telemetry_enabled {
            let cur_time = Instant::now();
            if Instant::checked_duration_since(&cur_time, last_packet_sent_time)
                .unwrap()
                .as_millis()
                > 20
            {
                kicker_telemetry_packet._bitfield_1 = KickerTelemetry::new_bitfield_1(
<<<<<<< HEAD
                    res.is_err() as u16,
                    dribbler_motor_telemetry.master_error() as u16,
                    shutdown_requested as u16,
                    shutdown_completed as u16,
                    ball_detected as u16,
                    (rail_voltage_ave > CHARGED_THRESH_VOLTAGE) as u16,
                    Default::default()
=======
                    res.is_err() as u16,  // error detected
                    false as u16, // dribbler error
                    shutdown_requested as u16,
                    shutdown_completed as u16,
                    ball_detected as u16,
                    (rail_voltage_ave > CHARGED_THRESH_VOLTAGE) as u16, // charge full
                    Default::default(),
>>>>>>> b74b46ce
                );
            
                let charge_pct = rail_voltage_ave / CHARGE_TARGET_VOLTAGE;
                kicker_telemetry_packet.charge_pct = (charge_pct * 100.0) as u16;
                kicker_telemetry_packet.rail_voltage = rail_voltage_ave;
                kicker_telemetry_packet.battery_voltage = battery_voltage;

                kicker_telemetry_packet.dribbler_motor = dribbler_motor_telemetry;

                // raw interpretaion of a struct for wire transmission is unsafe
                unsafe {
                    // get a slice to packet for transmission
                    let struct_bytes = core::slice::from_raw_parts(
                        (&kicker_telemetry_packet as *const KickerTelemetry) as *const u8,
                        core::mem::size_of::<KickerTelemetry>(),
                    );

                    // send the packet
                    let _res = coms_writer.enqueue_copy(struct_bytes);
                }

                last_packet_sent_time = cur_time;
            }
        }

        // LEDs
        if error_latched {
            err_led.set_high();
        } else {
            err_led.set_low();
        }

        if ball_detected {
            ball_detected_led1.set_high();

        } else {
            ball_detected_led1.set_low();
        }
        // TODO Dotstar

        // loop rate control @1KHz
        ticker.next().await;
    }
}

#[embassy_executor::task]
async fn low_pri_dribble_task(
        drib_motor_interface: Stm32Interface<'static, DRIB_MAX_RX_PACKET_SIZE, DRIB_MAX_TX_PACKET_SIZE, DRIB_RX_BUF_DEPTH, DRIB_TX_BUF_DEPTH>,
        mut drib_vel_sub: Subscriber<'static, CriticalSectionRawMutex, f32, 1, 1, 1>,
        drib_telem_pub: Publisher<'static, CriticalSectionRawMutex, MotorTelemetry, 1, 1, 1>) -> ! {
    let mut drib_motor = DribblerMotor::new(drib_motor_interface, DRIB_FW_IMG, 1.0);

    defmt::info!("flashing dribbler motor firmware...");
    let res = drib_motor.load_default_firmware_image().await;
    if res.is_err() {
        defmt::error!("failed to load dribbler firmware");
    } else {
        defmt::info!("loaded dribbler firmware");
    }

    drib_motor.leave_reset().await;
    drib_motor.set_telemetry_enabled(true);

    let mut dribbler_ticker = Ticker::every(Duration::from_millis(10));

    let mut lastest_drib_vel = 0.0;
    loop {
        if let Some(drib_vel) = drib_vel_sub.try_next_message_pure() {
            lastest_drib_vel = drib_vel;
            defmt::debug!("got a dribbler velocity update {:?}", lastest_drib_vel);
        }

        drib_motor.process_packets();

        let drib_sp = -1.0 * lastest_drib_vel / 1000.0;
        drib_motor.set_setpoint(drib_sp);

        drib_motor.send_motion_command();

        // TODO log dribbler error upstream
        if drib_motor.read_is_error() {
            defmt::error!("dribbler motor reporting general error");
        }

        if drib_motor.check_hall_error() {
            defmt::error!("dribbler motor reporting hall error");
        }

        drib_telem_pub.publish_immediate(drib_motor.get_latest_state());

        dribbler_ticker.next().await;
    }
}

static EXECUTOR_HIGH: InterruptExecutor = InterruptExecutor::new();
static EXECUTOR_MID: InterruptExecutor = InterruptExecutor::new();

#[allow(non_snake_case)]
#[embassy_stm32::interrupt]
unsafe fn SPI2() {
    EXECUTOR_HIGH.on_interrupt();
}

#[allow(non_snake_case)]
#[embassy_stm32::interrupt]
unsafe fn SPI3() {
    EXECUTOR_MID.on_interrupt();
}

bind_interrupts!(struct Irqs {
    USART1 => usart::InterruptHandler<peripherals::USART1>;
    USART3 => usart::InterruptHandler<peripherals::USART3>;
});


#[embassy_executor::main]
async fn main(spawner: Spawner) -> ! {
    let stm32_config = get_system_config(ClkSource::InternalOscillator);
    let p = embassy_stm32::init(stm32_config);

    info!("kicker startup!");

    // turn IGBT gate drive supply on
    let _vsw_en = Output::new(p.PE10, Level::High, Speed::Medium);

    // enable opamp for hv measurement
    let mut hv_opamp_inst = OpAmp::new(p.OPAMP3, OpAmpSpeed::HighSpeed);
    let _hv_opamp = hv_opamp_inst.buffer_ext(p.PB0, p.PB1, OpAmpGain::Mul2);

    // config ADC
    let mut adc = Adc::new(p.ADC1);
    adc.set_resolution(embassy_stm32::adc::Resolution::BITS12);
    adc.set_sample_time(SampleTime::CYCLES247_5);

    ///////////////////////
    //  Kick Task Setup  //
    ///////////////////////

    // high priority executor handles kicking system
    // High-priority executor: I2C1, priority level 6
    // TODO CHECK THIS IS THE HIGHEST PRIORITY
    embassy_stm32::interrupt::SPI2.set_priority(embassy_stm32::interrupt::Priority::P6);
    let hp_spawner = EXECUTOR_HIGH.start(Interrupt::SPI2);

    embassy_stm32::interrupt::SPI3.set_priority(embassy_stm32::interrupt::Priority::P7);
    let mp_spawner = EXECUTOR_MID.start(Interrupt::SPI3);

    // spawn the task at the highest prio
    unwrap!(hp_spawner.spawn(high_pri_kick_task(
        COMS_IDLE_BUFFERED_UART.get_uart_read_queue(), COMS_IDLE_BUFFERED_UART.get_uart_write_queue(),
        adc, 
        p.PB15, p.PD9, p.PD8,
        p.PC2, p.PC0,
        p.PC3,
        p.PB9, p.PE0,
        p.PE1,
        DRIB_VEL_PUBSUB.publisher().expect("failed to get dribbler vel publisher for kick task"),
        DRIB_TELEM_PUBSUB.subscriber().expect("failed to get drib telem sub for kick task")
    )));


    //////////////////////////////////
    //  COMMUNICATIONS TASKS SETUP  //
    //////////////////////////////////

    let mut coms_uart_config = Config::default();
    coms_uart_config.baudrate = 2_000_000; // 2 Mbaud
    coms_uart_config.parity = Parity::ParityEven;
    coms_uart_config.stop_bits = StopBits::STOP1;

    let coms_usart = Uart::new(
        p.USART1,
        p.PA10,
        p.PA9,
        Irqs,
        p.DMA2_CH7,
        p.DMA2_CH2,
        coms_uart_config,
    ).unwrap();

    COMS_IDLE_BUFFERED_UART.init();
    idle_buffered_uart_spawn_tasks!(mp_spawner, COMS, coms_usart);

    ////////////////////////////
    //  Dribbler Motor Setup  //
    ////////////////////////////

    let initial_motor_controller_uart_config = get_bootloader_uart_config();
    let drib_uart = Uart::new(
        p.USART3,
        p.PE15, p.PB10,
        Irqs,
        p.DMA1_CH1, p.DMA1_CH2,
        initial_motor_controller_uart_config
    ).unwrap();

    DRIB_IDLE_BUFFERED_UART.init();
    idle_buffered_uart_spawn_tasks!(mp_spawner, DRIB, drib_uart);

    let drib_motor_interface = Stm32Interface::new_from_pins(
        &DRIB_IDLE_BUFFERED_UART,
        DRIB_IDLE_BUFFERED_UART.get_uart_read_queue(), DRIB_IDLE_BUFFERED_UART.get_uart_write_queue(), 
        p.PE13, p.PE14,
        Pull::None, true);

    spawner.spawn(low_pri_dribble_task(
        drib_motor_interface,
        DRIB_VEL_PUBSUB.subscriber().expect("failed to get dribler vel subscriber for drib task"),
        DRIB_TELEM_PUBSUB.publisher().expect("failed to get drib telem pub for dribble task")
    )).expect("failed to spawn dribble task");

    /////////////////////////////////////////
    //  spin and allow other tasks to run  //
    /////////////////////////////////////////

    loop {
        Timer::after_millis(1000).await;
    }
}<|MERGE_RESOLUTION|>--- conflicted
+++ resolved
@@ -40,23 +40,16 @@
 pub const CHARGED_THRESH_VOLTAGE: f32 = 170.0;
 pub const CHARGE_SAFE_VOLTAGE: f32 = 10.0;
 
-<<<<<<< HEAD
 const RAIL_BUFFER_SIZE: usize = 10;
 
 const MAX_TX_PACKET_SIZE: usize = 64;
 const TX_BUF_DEPTH: usize = 3;
 const MAX_RX_PACKET_SIZE: usize = 32;
-=======
-const MAX_TX_PACKET_SIZE: usize = 68;
-const TX_BUF_DEPTH: usize = 3;
-const MAX_RX_PACKET_SIZE: usize = 36;
->>>>>>> b74b46ce
 const RX_BUF_DEPTH: usize = 3;
 static_idle_buffered_uart_nl!(COMS, MAX_RX_PACKET_SIZE, RX_BUF_DEPTH, MAX_TX_PACKET_SIZE, TX_BUF_DEPTH);
 
 include_external_cpp_bin! {DRIB_FW_IMG, "dribbler.bin"}
 
-<<<<<<< HEAD
 const DRIB_MAX_TX_PACKET_SIZE: usize = 64;
 const DRIB_TX_BUF_DEPTH: usize = 3;
 const DRIB_MAX_RX_PACKET_SIZE: usize = 64;
@@ -66,13 +59,6 @@
 static DRIB_VEL_PUBSUB: PubSubChannel<CriticalSectionRawMutex, f32, 1, 1, 1> = PubSubChannel::new();
 static DRIB_TELEM_PUBSUB: PubSubChannel<CriticalSectionRawMutex, MotorTelemetry, 1, 1, 1> = PubSubChannel::new();
 
-=======
-make_uart_queue_pair!(COMS,
-    ComsUartModule, ComsUartRxDma, ComsUartTxDma,
-    MAX_RX_PACKET_SIZE, RX_BUF_DEPTH,
-    MAX_TX_PACKET_SIZE, TX_BUF_DEPTH,
-    #[link_section = ".bss"]);
->>>>>>> b74b46ce
 
 #[embassy_executor::task]
 async fn high_pri_kick_task(
@@ -116,10 +102,7 @@
     let mut telemetry_enabled: bool; //  = false;
     let mut kicker_control_packet: KickerControl = Default::default();
     let mut kicker_telemetry_packet: KickerTelemetry = Default::default();
-<<<<<<< HEAD
     let mut dribbler_motor_telemetry: MotorTelemetry = Default::default();
-=======
->>>>>>> b74b46ce
 
     // bookkeeping for latched state
     let mut kick_command_cleared: bool = false;
@@ -146,7 +129,7 @@
         let vrefint_sample = adc.blocking_read(&mut vrefint);
 
         let rail_voltage_cur = adc_200v_to_rail_voltage(adc_raw_to_v(adc.blocking_read(&mut rail_pin) as f32, vrefint_sample as f32));
-        
+
         // Add new battery read to cyclical buffer.
         rail_voltage_buffer[rail_voltage_filt_indx] = rail_voltage_cur;
 
@@ -160,7 +143,7 @@
         let rail_voltage_sum: f32 = rail_voltage_buffer.iter().sum();
         // Calculate battery average
         let rail_voltage_ave = rail_voltage_sum / (RAIL_BUFFER_SIZE as f32);
-        
+
         // let battery_voltage =
         //     adc_v_to_battery_voltage(adc_raw_to_v(adc.read(&mut battery_voltage_pin) as f32, vrefint_sample as f32));
         // optionally pre-flag errors?
@@ -270,7 +253,7 @@
         } else if shutdown_requested {
             if ball_detected {
                 // If shutdown requested, person could be picking up the robot.
-                // Don't want to kick if ball detected since it might 
+                // Don't want to kick if ball detected since it might
                 // be someone's finger.
                 KickType::None
             } else {
@@ -335,7 +318,7 @@
                     false => KickRequest::KR_DISABLE,
                 }
             }
-            
+
             kick_manager
                 .command(
                     battery_voltage,
@@ -363,7 +346,6 @@
                 > 20
             {
                 kicker_telemetry_packet._bitfield_1 = KickerTelemetry::new_bitfield_1(
-<<<<<<< HEAD
                     res.is_err() as u16,
                     dribbler_motor_telemetry.master_error() as u16,
                     shutdown_requested as u16,
@@ -371,17 +353,8 @@
                     ball_detected as u16,
                     (rail_voltage_ave > CHARGED_THRESH_VOLTAGE) as u16,
                     Default::default()
-=======
-                    res.is_err() as u16,  // error detected
-                    false as u16, // dribbler error
-                    shutdown_requested as u16,
-                    shutdown_completed as u16,
-                    ball_detected as u16,
-                    (rail_voltage_ave > CHARGED_THRESH_VOLTAGE) as u16, // charge full
-                    Default::default(),
->>>>>>> b74b46ce
                 );
-            
+
                 let charge_pct = rail_voltage_ave / CHARGE_TARGET_VOLTAGE;
                 kicker_telemetry_packet.charge_pct = (charge_pct * 100.0) as u16;
                 kicker_telemetry_packet.rail_voltage = rail_voltage_ave;
@@ -530,7 +503,7 @@
     // spawn the task at the highest prio
     unwrap!(hp_spawner.spawn(high_pri_kick_task(
         COMS_IDLE_BUFFERED_UART.get_uart_read_queue(), COMS_IDLE_BUFFERED_UART.get_uart_write_queue(),
-        adc, 
+        adc,
         p.PB15, p.PD9, p.PD8,
         p.PC2, p.PC0,
         p.PC3,
@@ -581,7 +554,7 @@
 
     let drib_motor_interface = Stm32Interface::new_from_pins(
         &DRIB_IDLE_BUFFERED_UART,
-        DRIB_IDLE_BUFFERED_UART.get_uart_read_queue(), DRIB_IDLE_BUFFERED_UART.get_uart_write_queue(), 
+        DRIB_IDLE_BUFFERED_UART.get_uart_read_queue(), DRIB_IDLE_BUFFERED_UART.get_uart_write_queue(),
         p.PE13, p.PE14,
         Pull::None, true);
 
