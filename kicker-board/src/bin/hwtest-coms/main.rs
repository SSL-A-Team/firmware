#![no_std]
#![no_main]
#![feature(type_alias_impl_trait)]
#![feature(sync_unsafe_cell)]

use static_cell::StaticCell;

use defmt::*;
use {defmt_rtt as _, panic_probe as _};

use embassy_executor::{Executor, InterruptExecutor, Spawner};
use embassy_stm32::{
    adc::{Adc, Resolution, SampleTime},
    gpio::{Level, Output, Speed},
    interrupt,
    interrupt::InterruptExt,
    pac::Interrupt,
    usart::{Config, Parity, StopBits, Uart}
};
use embassy_stm32::{bind_interrupts, peripherals, usart};

use embassy_time::{Duration, Instant, Ticker, Timer};

use ateam_kicker_board::{
    adc_200v_to_rail_voltage, adc_raw_to_v,
    kick_manager::{
        KickManager, 
        KickType}, 
    pins::*, tasks::{get_system_config, ClkSource}
};

use ateam_lib_stm32::{idle_buffered_uart_spawn_tasks, static_idle_buffered_uart_nl, uart::queue::{UartReadQueue, UartWriteQueue}};

use ateam_common_packets::bindings::{KickerControl, KickerTelemetry};

const MAX_TX_PACKET_SIZE: usize = 16;
const TX_BUF_DEPTH: usize = 3;
const MAX_RX_PACKET_SIZE: usize = 16;
const RX_BUF_DEPTH: usize = 3;

static_idle_buffered_uart_nl!(COMS, MAX_RX_PACKET_SIZE, RX_BUF_DEPTH, MAX_TX_PACKET_SIZE, TX_BUF_DEPTH);

<<<<<<< HEAD

=======
>>>>>>> b74b46ce
#[embassy_executor::task]
async fn high_pri_kick_task(
        coms_reader: &'static UartReadQueue<MAX_RX_PACKET_SIZE, RX_BUF_DEPTH>,
        coms_writer: &'static UartWriteQueue<MAX_TX_PACKET_SIZE, TX_BUF_DEPTH>,
        mut adc: Adc<'static, embassy_stm32::peripherals::ADC1>,
        charge_pin: ChargePin,
        kick_pin: KickPin,
        chip_pin: ChipPin,
        mut rail_pin: PowerRail200vReadPin,
        err_led_pin: RedStatusLedPin,
        ball_detected_led_pin: BlueStatusLedPin) -> ! {

    // pins/safety management
    let charge_pin = Output::new(charge_pin, Level::Low, Speed::Medium);
    let kick_pin = Output::new(kick_pin, Level::Low, Speed::Medium);
    let chip_pin = Output::new(chip_pin, Level::Low, Speed::Medium);
    let mut kick_manager = KickManager::new(charge_pin, kick_pin, chip_pin);

    // debug LEDs
    let mut err_led = Output::new(err_led_pin, Level::Low, Speed::Low);
    let mut ball_detected_led = Output::new(ball_detected_led_pin, Level::Low, Speed::Low);

    // TODO dotstars

    // coms buffers
    let mut telemetry_enabled: bool;
    let mut kicker_control_packet: KickerControl = Default::default();
    let mut kicker_telemetry_packet: KickerTelemetry = Default::default();

    // loop rate control
    let mut ticker = Ticker::every(Duration::from_millis(1));
    let mut last_packet_sent_time = Instant::now();

    loop {
        let mut vrefint = adc.enable_vrefint();
        let vrefint_sample = adc.blocking_read(&mut vrefint) as f32;

        let rail_voltage = adc_200v_to_rail_voltage(adc_raw_to_v(adc.blocking_read(&mut rail_pin) as f32, vrefint_sample));
        // optionally pre-flag errors? 

        /////////////////////////////////////
        //  process any available packets  //
        /////////////////////////////////////
        
        while let Ok(res) = coms_reader.try_dequeue() {
            let buf = res.data();

            if buf.len() != core::mem::size_of::<KickerControl>() {
                defmt::warn!("got invalid packet of len {:?} data: {:?}", buf.len(), buf);
                continue;
            }

            // reinterpreting/initializing packed ffi structs is nearly entirely unsafe
            unsafe {
                // copy receieved uart bytes into packet
                let state = &mut kicker_control_packet as *mut _ as *mut u8;
                for i in 0..core::mem::size_of::<KickerControl>() {
                    *state.offset(i as isize) = buf[i];
                }                
            }
        }

        // TODO: read breakbeam
        let ball_detected = false;

        ///////////////////////////////////////////////
        //  manage repetitive kick commands + state  //
        ///////////////////////////////////////////////

        // update telemetry requests
        telemetry_enabled = kicker_control_packet.telemetry_enabled() != 0;

        // no charge/kick in coms test
        let res = kick_manager.command(22.5, rail_voltage, false, KickType::None, 0.0).await;

        // send telemetry packet
        if telemetry_enabled {
            let cur_time = Instant::now();
            if Instant::checked_duration_since(&cur_time, last_packet_sent_time).unwrap().as_millis() > 20 {
                kicker_telemetry_packet._bitfield_1 = KickerTelemetry::new_bitfield_1(res.is_err() as u16, 0, 0, 0, ball_detected as u16, 0, Default::default());
                kicker_telemetry_packet.rail_voltage = rail_voltage;
                kicker_telemetry_packet.battery_voltage = 22.5;

                // raw interpretaion of a struct for wire transmission is unsafe
                unsafe {
                    // get a slice to packet for transmission
                    let struct_bytes = core::slice::from_raw_parts(
                        (&kicker_telemetry_packet as *const KickerTelemetry) as *const u8,
                        core::mem::size_of::<KickerTelemetry>(),
                    );
        
                    // send the packet
                    let _res = coms_writer.enqueue_copy(struct_bytes);
                }

                if ball_detected_led.is_set_high() {
                    ball_detected_led.set_low();
                } else {
                    ball_detected_led.set_high();
                }

                last_packet_sent_time = cur_time;
            }
        }

        // LEDs
        if res.is_err() {
            err_led.set_high();
        } else {
            err_led.set_low();
        }

        if ball_detected {
            ball_detected_led.set_high();
        } else {
            ball_detected_led.set_low();
        }
        // TODO Dotstar

        // loop rate control @1KHz
        ticker.next().await;
    }

}

static EXECUTOR_HIGH: InterruptExecutor = InterruptExecutor::new();
static _EXECUTOR_LOW: StaticCell<Executor> = StaticCell::new();

#[interrupt]
unsafe fn TIM2() {
    EXECUTOR_HIGH.on_interrupt();
}

bind_interrupts!(struct Irqs {
    USART1 => usart::InterruptHandler<peripherals::USART1>;
});

#[embassy_executor::main]
async fn main(spawner: Spawner) -> ! {
    let stm32_config = get_system_config(ClkSource::InternalOscillator);
    let p = embassy_stm32::init(stm32_config);

    info!("kicker startup!");

    let _status_led = Output::new(p.PA11, Level::High, Speed::Low);

    let mut adc = Adc::new(p.ADC1);
    adc.set_resolution(Resolution::BITS12);
    adc.set_sample_time(SampleTime::CYCLES247_5);

    // high priority executor handles kicking system
    // High-priority executor: I2C1, priority level 6
    // TODO CHECK THIS IS THE HIGHEST PRIORITY
    embassy_stm32::interrupt::TIM2.set_priority(embassy_stm32::interrupt::Priority::P6);
    let hp_spawner = EXECUTOR_HIGH.start(Interrupt::TIM2);

    //////////////////////////////////
    //  COMMUNICATIONS TASKS SETUP  //
    //////////////////////////////////

    let mut coms_uart_config = Config::default();
    coms_uart_config.baudrate = 2_000_000; // 2 Mbaud
    coms_uart_config.parity = Parity::ParityEven;
    coms_uart_config.stop_bits = StopBits::STOP1;

    let coms_usart = Uart::new(
        p.USART1,
        p.PA10,
        p.PA9,
        Irqs,
        p.DMA2_CH7,
        p.DMA2_CH2,
        coms_uart_config,
    ).unwrap();

    COMS_IDLE_BUFFERED_UART.init();
    idle_buffered_uart_spawn_tasks!(spawner, COMS, coms_usart);


    hp_spawner.spawn(high_pri_kick_task(
        COMS_IDLE_BUFFERED_UART.get_uart_read_queue(),
        COMS_IDLE_BUFFERED_UART.get_uart_write_queue(),
        adc,
        p.PB15, p.PD9,
        p.PD8, p.PC3,
        p.PE0, p.PE1)).unwrap();


    loop {
        Timer::after_millis(1000).await;
    }
}<|MERGE_RESOLUTION|>--- conflicted
+++ resolved
@@ -24,8 +24,8 @@
 use ateam_kicker_board::{
     adc_200v_to_rail_voltage, adc_raw_to_v,
     kick_manager::{
-        KickManager, 
-        KickType}, 
+        KickManager,
+        KickType},
     pins::*, tasks::{get_system_config, ClkSource}
 };
 
@@ -40,10 +40,6 @@
 
 static_idle_buffered_uart_nl!(COMS, MAX_RX_PACKET_SIZE, RX_BUF_DEPTH, MAX_TX_PACKET_SIZE, TX_BUF_DEPTH);
 
-<<<<<<< HEAD
-
-=======
->>>>>>> b74b46ce
 #[embassy_executor::task]
 async fn high_pri_kick_task(
         coms_reader: &'static UartReadQueue<MAX_RX_PACKET_SIZE, RX_BUF_DEPTH>,
@@ -82,12 +78,12 @@
         let vrefint_sample = adc.blocking_read(&mut vrefint) as f32;
 
         let rail_voltage = adc_200v_to_rail_voltage(adc_raw_to_v(adc.blocking_read(&mut rail_pin) as f32, vrefint_sample));
-        // optionally pre-flag errors? 
+        // optionally pre-flag errors?
 
         /////////////////////////////////////
         //  process any available packets  //
         /////////////////////////////////////
-        
+
         while let Ok(res) = coms_reader.try_dequeue() {
             let buf = res.data();
 
@@ -102,7 +98,7 @@
                 let state = &mut kicker_control_packet as *mut _ as *mut u8;
                 for i in 0..core::mem::size_of::<KickerControl>() {
                     *state.offset(i as isize) = buf[i];
-                }                
+                }
             }
         }
 
@@ -134,7 +130,7 @@
                         (&kicker_telemetry_packet as *const KickerTelemetry) as *const u8,
                         core::mem::size_of::<KickerTelemetry>(),
                     );
-        
+
                     // send the packet
                     let _res = coms_writer.enqueue_copy(struct_bytes);
                 }
