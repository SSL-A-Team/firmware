[package]
name = "ateam-kicker-board"
version = "0.1.0"
edition = "2021"

# See more keys and their definitions at https://doc.rust-lang.org/cargo/reference/manifest.html

[dependencies]
cortex-m = { version = "0.7.6", features = ["critical-section-single-core"] }
cortex-m-rt = "0.7.5"
<<<<<<< HEAD
embassy-executor = { version = "0.9.1", features = [
=======
embassy-executor = { version = "0.8.0", features = [
>>>>>>> 308387e3
    "arch-cortex-m",
    "executor-thread",
    "executor-interrupt",
    "defmt",
] }
embassy-time = { version = "0.5.0", features = [
    "defmt",
    "defmt-timestamp-uptime",
    "tick-hz-32_768",
] }
<<<<<<< HEAD
embassy-stm32 = { version = "0.4.0", features = [
=======
embassy-stm32 = { version = "0.3.0", features = [
>>>>>>> 308387e3
    "defmt",
    "stm32g474ve",
    "dual-bank",  # CHECK, this is probably critical
    "unstable-pac", 
    "time-driver-tim1",
    "exti",
    "chrono"
] }
<<<<<<< HEAD
embassy-futures = { version = "0.1.2" }
embassy-sync = { version = "0.7.2" }
=======
embassy-futures = { version = "0.1.0" }
embassy-sync = { version = "0.7.1" }
>>>>>>> 308387e3

defmt = "1.0.1"
defmt-rtt = "1.0.0"
panic-probe = { version = "1.0.0", features = ["print-defmt"] }

futures-util = { version = "0.3.31", default-features = false }
static_cell = "2.1.1"
critical-section = "1.2.0"
const_format = "0.2.34"
heapless = "0.9.1"
libm = "0.2.15"
nalgebra = { version = "0.34.0", default-features = false, features = [
        "libm",
        "macros",
] }
smart-leds = "0.4.0"

ateam-lib-stm32 = { path = "../lib-stm32", default-features = false }
ateam-common-packets = { path = "../software-communication/ateam-common-packets/rust-lib" }

[dev-dependencies]
defmt-test = "0.4.0"

[profile.dev]
# opt-level = 3
# lto = 'fat'
debug-assertions = false

[profile.release]
debug = true
lto = 'fat'

[lib]
test = false
harness = false

[[bin]]
name = "hwtest-blinky"
test = false
harness = false

[[bin]]
name = "hwtest-breakbeam"
test = false
harness = false

[[bin]]
name = "hwtest-charge"
test = false
harness = false

[[bin]]
name = "hwtest-coms"
test = false
harness = false

[[bin]]
name = "hwtest-kick"
test = false
harness = false

[[bin]]
name = "kicker"
test = false
harness = false

[patch.crates-io]
embassy-executor = { git = "https://github.com/embassy-rs/embassy"}
embassy-sync = { git = "https://github.com/embassy-rs/embassy"}
embassy-time = { git = "https://github.com/embassy-rs/embassy"}
embassy-stm32 = { git = "https://github.com/embassy-rs/embassy"}
embassy-futures = { git = "https://github.com/embassy-rs/embassy"}<|MERGE_RESOLUTION|>--- conflicted
+++ resolved
@@ -8,11 +8,7 @@
 [dependencies]
 cortex-m = { version = "0.7.6", features = ["critical-section-single-core"] }
 cortex-m-rt = "0.7.5"
-<<<<<<< HEAD
-embassy-executor = { version = "0.9.1", features = [
-=======
 embassy-executor = { version = "0.8.0", features = [
->>>>>>> 308387e3
     "arch-cortex-m",
     "executor-thread",
     "executor-interrupt",
@@ -23,11 +19,7 @@
     "defmt-timestamp-uptime",
     "tick-hz-32_768",
 ] }
-<<<<<<< HEAD
-embassy-stm32 = { version = "0.4.0", features = [
-=======
 embassy-stm32 = { version = "0.3.0", features = [
->>>>>>> 308387e3
     "defmt",
     "stm32g474ve",
     "dual-bank",  # CHECK, this is probably critical
@@ -36,13 +28,8 @@
     "exti",
     "chrono"
 ] }
-<<<<<<< HEAD
-embassy-futures = { version = "0.1.2" }
-embassy-sync = { version = "0.7.2" }
-=======
 embassy-futures = { version = "0.1.0" }
 embassy-sync = { version = "0.7.1" }
->>>>>>> 308387e3
 
 defmt = "1.0.1"
 defmt-rtt = "1.0.0"
