{
  description = "The firmware repository for the SSL A-Team.";

  inputs = {
    nixpkgs.url = "github:nixos/nixpkgs";
    rust-overlay.url = "github:oxalica/rust-overlay";
    flake-utils.url = "github:numtide/flake-utils";
  };

  outputs = { self, nixpkgs, rust-overlay, flake-utils }:
    flake-utils.lib.eachSystem [
        # "aarch64-linux" # TODO unsupported for clang_multi, find pkgsCross package
        # "aarch64-darwin" # TODO same as above ^^^
        # "i686-linux" # gcc10 doesn't seem to have support in the Nix repos
        # "x86_64-darwin"
        "x86_64-linux" ]
    (system: 
      let 
        overlays = [ (import rust-overlay) ];

        pkgs = import nixpkgs {
          inherit system overlays; 
        };

        python = "python39";

        packageName = "ateam-firmware";

      in {
        devShell = pkgs.mkShell {
          LIBCLANG_PATH = "${pkgs.llvmPackages.libclang}/lib/libclang.so";

          shellHook = ''
          export LIBCLANG_PATH="${pkgs.libclang.lib}/lib"
          '';

          buildInputs = with pkgs; [
            # C/C++ build utils
            gnumake
            cmake
            gcc-arm-embedded-10
<<<<<<< HEAD

            # programmers
            openocd
            probe-run

            # userpsace clang and link vars for bindgen subtargets
            clang_multi
=======

            # programmers
            openocd
            probe-run
>>>>>>> 414efdb1

            # Rust Embedded
            (rust-bin.nightly.latest.default.override {
              extensions = [ "rust-src" ];
              targets = [ "thumbv7em-none-eabihf" "thumbv6m-none-eabi" ];
            })
            rust-analyzer
            probe-run

            # Python
            (pkgs.${python}.withPackages
              (ps: with ps; [ numpy matplotlib ]))
          ] ++ (if system == "x86-64_linux" then
          [ clang_multi ] else [ clang ]);
        };
      }
    );
}<|MERGE_RESOLUTION|>--- conflicted
+++ resolved
@@ -39,7 +39,6 @@
             gnumake
             cmake
             gcc-arm-embedded-10
-<<<<<<< HEAD
 
             # programmers
             openocd
@@ -47,12 +46,6 @@
 
             # userpsace clang and link vars for bindgen subtargets
             clang_multi
-=======
-
-            # programmers
-            openocd
-            probe-run
->>>>>>> 414efdb1
 
             # Rust Embedded
             (rust-bin.nightly.latest.default.override {
