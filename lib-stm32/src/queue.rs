--- conflicted
+++ resolved
@@ -1,18 +1,8 @@
 use core::{
-    cell::{SyncUnsafeCell, UnsafeCell}, future::poll_fn, sync::atomic::{AtomicBool, AtomicUsize, Ordering}, task::{Poll, Waker}
+    cell::{SyncUnsafeCell, UnsafeCell}, future::poll_fn, mem::MaybeUninit, sync::atomic::{AtomicBool, AtomicUsize, Ordering}, task::{Poll, Waker}
 };
 use critical_section;
 
-<<<<<<< HEAD
-=======
-// #[macro_export]
-// macro_rules! create_queue_buffer {
-//     () => {
-
-//     };
-// }
-
->>>>>>> b3c90991
 pub struct Buffer<const LENGTH: usize> {
     pub data: [u8; LENGTH],
     len: usize,
@@ -108,6 +98,8 @@
 
 impl<const LENGTH: usize, const DEPTH: usize> Queue<LENGTH, DEPTH> {
     pub const fn new(buffers: &'static [SyncUnsafeCell<Buffer<LENGTH>>; DEPTH]) -> Self {
+        // we must at least double buffer in mixed priority execution
+        assert!(DEPTH >= 2);
         Self {
             buffers,
             read_index: AtomicUsize::new(0),
@@ -254,13 +246,41 @@
             * not both at once.
             */
 
-            let buf = unsafe { &mut *self.buffers[self.write_index.load(Ordering::SeqCst)].get() };
+            // we will return an available write buffer
+            // if the queue is currently full, we need to evict the tail entry
+            let mut write_index = self.write_index.load(Ordering::SeqCst);
+            let cur_size = self.size.load(Ordering::SeqCst);
+            if cur_size < DEPTH {
+                // queue is full, free the back entry
+                if write_index == 0 {
+                    write_index = DEPTH - 1;
+                } else {
+                    write_index = write_index - 1;
+                }
+
+                // write back decremented write index. Write index is incremented to the next buffer
+                // when any enqueue is finalized. The size guards if an enqueue can actually write into
+                // the buffer pointed to by the write index
+                self.write_index.store(write_index, Ordering::SeqCst);
+
+                // write back decremented size, this guards the dequeue from using the
+                // entry and seeing it as valid. This is valid because we know any pending dequeue
+                // must be on another buffer beacuse the queue is full, and the assert in the constructor
+                // requres we are *at least* double buffered, so any dequeue in a lower prio thread is 
+                // pointing to the other buffer meaning we can just purge the current one
+                self.size.store(cur_size - 1, Ordering::SeqCst);
+
+                // the memory in the backing buffer intact but it's now available for writing
+            }
+
+
+            let buf = unsafe { &mut *self.buffers[write_index].get() };
             /* Saftey: this is safe because &buf.data is const/static allocated legally in the main.rs file
             * (where a user can specify the link section) and so the compiler knows the type and satisfied
             * defined behavior constraints w.r.t data alignment and init values, and therefore referencing
             * the buffer means the internal data is valid.
             */
-            let data = unsafe { MaybeUninit::slice_assume_init_mut(&mut buf.data) };
+            let data = &mut buf.data;
 
             // TODO CHCEK: https://doc.rust-lang.org/std/mem/union.MaybeUninit.html#method.write-1 this should overwrite the value and
             // return a mut ref to the new value
