--- conflicted
+++ resolved
@@ -6,14 +6,6 @@
     mode::Async,
     usart::{self, UartRx, UartTx}
 };
-<<<<<<< HEAD
-=======
-use embassy_time::{Duration, Timer};
-
-use embassy_executor::{
-    raw::TaskStorage,
-    SpawnToken};
->>>>>>> b3c90991
 
 use embassy_futures::select::{select, Either};
 use embassy_sync::{
@@ -24,12 +16,7 @@
 
 use crate::queue::{
     self,
-<<<<<<< HEAD
     DequeueRef, 
-=======
-    Buffer,
-    DequeueRef,
->>>>>>> b3c90991
     Error,
     Queue
 };
@@ -38,7 +25,6 @@
 macro_rules! static_idle_buffered_uart_nl {
     ($name:ident, $rx_buffer_size:expr, $rx_buffer_depth:expr, $tx_buffer_size:expr, $tx_buffer_depth:expr) => {
         $crate::paste::paste! {
-<<<<<<< HEAD
             static [<$name _RX_BUFFER>]: [core::cell::SyncUnsafeCell<$crate::queue::Buffer<$rx_buffer_size>>; $rx_buffer_depth] = 
                 [const { core::cell::SyncUnsafeCell::new($crate::queue::Buffer::<$rx_buffer_size>::new()) }; $rx_buffer_depth];
             static [<$name _TX_BUFFER>]: [core::cell::SyncUnsafeCell<$crate::queue::Buffer<$tx_buffer_size>>; $tx_buffer_depth] = 
@@ -56,30 +42,6 @@
             static [<$name:upper _WRITE_TASK_STORAGE>]: embassy_executor::raw::TaskStorage<
                 $crate::uart::queue::IdleBufferedUartWriteFuture<$rx_buffer_size, $rx_buffer_depth, $tx_buffer_size, $tx_buffer_depth>> = 
                 embassy_executor::raw::TaskStorage::new();
-=======
-        // shared mutex allowing safe runtime update to UART config
-        const [<$name _UART_PERI_MUTEX>]: embassy_sync::mutex::Mutex<embassy_sync::blocking_mutex::raw::CriticalSectionRawMutex, bool> =
-            embassy_sync::mutex::Mutex::new(false);
-        static [<$name _UART_SYNC_PUBSUB>]: $crate::uart::queue::UartQueueSyncPubSub = embassy_sync::pubsub::PubSubChannel::new();
-
-        // tx buffer
-        const [<$name _CONST_TX_BUF_VAL>]: core::cell::SyncUnsafeCell<$crate::queue::Buffer<$tx_buffer_size>> =
-            core::cell::SyncUnsafeCell::new($crate::queue::Buffer::EMPTY);
-        $(#[$m])*
-        static [<$name _TX_BUFFER>]: [core::cell::SyncUnsafeCell<$crate::queue::Buffer<$tx_buffer_size>>; $tx_buffer_depth] =
-            [[<$name _CONST_TX_BUF_VAL>]; $tx_buffer_depth];
-        static [<$name _TX_UART_QUEUE>]: $crate::uart::queue::UartWriteQueue<$uart, $uart_tx_dma, $tx_buffer_size, $tx_buffer_depth> =
-        $crate::uart::queue::UartWriteQueue::new(&[<$name _TX_BUFFER>], [<$name _UART_PERI_MUTEX>]);
-
-        // rx buffer
-        const [<$name _CONST_RX_BUF_VAL>]: core::cell::SyncUnsafeCell<$crate::queue::Buffer<$rx_buffer_size>> =
-            core::cell::SyncUnsafeCell::new($crate::queue::Buffer::EMPTY);
-        $(#[$m])*
-        static [<$name _RX_BUFFER>]: [core::cell::SyncUnsafeCell<$crate::queue::Buffer<$rx_buffer_size>>; $rx_buffer_depth] =
-        [[<$name _CONST_RX_BUF_VAL>]; $rx_buffer_depth];
-        static [<$name _RX_UART_QUEUE>]: $crate::uart::queue::UartReadQueue<$uart, $uart_rx_dma, $rx_buffer_size, $rx_buffer_depth> =
-            $crate::uart::queue::UartReadQueue::new(&[<$name _RX_BUFFER>], [<$name _UART_PERI_MUTEX>]);
->>>>>>> b3c90991
         }
     }
 }
@@ -489,7 +451,6 @@
                 //     // release the uart hw mutex lock by dropping the MutexGuard
                 //     drop(rw_tasks_config_lock.take().unwrap());
 
-<<<<<<< HEAD
                 //     match uart_config_signal_subscriber.next_message().await { 
                 //         WaitResult::Lagged(amnt) => {
                 //             defmt::debug!("UartReadQueue - lagged {} processing config signal", amnt)
@@ -508,38 +469,9 @@
 
 
                 // get enqueue ref to pass to the DMA layer
-                let mut buf = self.queue_rx.enqueue().await.unwrap();
+                // let mut buf = self.queue_rx.enqueue().await.unwrap();
+                let mut buf = self.queue_rx.try_enqueue_override().expect("multiple threads concurrently attempted to bind an internal queue buffer to dma");
                 match select(rx.read_until_idle(buf.data()), uart_config_command_subscriber.next_message()).await {
-=======
-                    match uart_config_signal_subscriber.next_message().await {
-                        WaitResult::Lagged(amnt) => {
-                            defmt::debug!("UartReadQueue - lagged {} processing config signal", amnt)
-                        }
-                        WaitResult::Message(task_command) => {
-                            if task_command == UartTaskCommand::UnpauseSuccess || task_command == UartTaskCommand::UnpauseFailure {
-                                defmt::trace!("UartReadQueue - resuming rx thread paused for config update.");
-                                pause_task_for_config_update = false;
-
-                                // we are told to resume, reacquire the lock
-                                rw_tasks_config_lock = Some(self.uart_mutex.lock().await);
-                            }
-                        }
-                    }
-                }
-
-                // get enqueue ref to pass to the DMA layer
-                let mut buf = match queue_rx.try_enqueue_override() {
-                    Ok(buf) => buf,
-                    Err(_) => {
-                        // This should never happen!
-                        defmt::error!("UartReadQueue - failed to get buffer from queue");
-                        Timer::after(Duration::from_millis(10)).await;
-                        continue;
-                    }
-                };
-
-                match select(rx.read_until_idle(buf.data()), uart_config_signal_subscriber.next_message()).await {
->>>>>>> b3c90991
                     Either::First(len) => {
                         if let Ok(len) = len {
                             if len == 0 {
@@ -671,38 +603,8 @@
                                 defmt::trace!("UartWriteQueue - lagged {} while processing signal to pause for config update", amnt);
                             }
                             WaitResult::Message(task_command) => {
-<<<<<<< HEAD
                                 if task_command == UartTaskCommand::Pause {
                                     uart_config_response_publisher.publish(UartTaskResponse::WriteTaskPaused).await;
-=======
-                                // we received a task command, possible asking us to pasue for a new config
-                                let mut success = false;
-                                if task_command == UartTaskCommand::Pause {
-                                    { // open a scope so we can explicitly track the config mutex lifetime
-                                        // acquire the lock on the config
-                                        defmt::debug!("UartWriteQueue - waiting for config lock");
-                                        let mut new_config = self.new_uart_config.lock().await;
-
-                                        // rx task should have also received the pause request and is now (or will be shortly)
-                                        // idling and will release the uart config mutex which it nominally holds during read_to_idle
-                                        // we can now acquire the lock on the shared UART config
-                                        defmt::debug!("UartWriteQueue - waiting for hardware lock");
-                                        let _rw_tasks_config_lock = self.uart_mutex.lock().await;
-
-                                        // now that we have exclusive control over the shared hardware, update the config
-                                        defmt::debug!("UartWriteQueue - applying new hardware config");
-                                        if new_config.is_some() {
-                                            let config_res = tx.set_config(&new_config.unwrap());
-                                            if config_res.is_err() {
-                                                defmt::warn!("UartWriteQueue - failed to apply uart config in uart write queue");
-                                            } else {
-                                                defmt::debug!("UartWriteQueue - updated config in uart write queue");
-                                                success = true;
-                                            }
-                                        } else {
-                                            defmt::warn!("UartWriteQueue - task was signaled to update config but none was provided.")
-                                        }
->>>>>>> b3c90991
 
                                     if let UartTaskCommand::UpdateConfig(_) = uart_config_command_subscriber.next_message_pure().await {
                                         defmt::trace!("uart write task received config, deferring to read for update");
@@ -729,24 +631,6 @@
         }
     }
 
-<<<<<<< HEAD
-=======
-    pub fn spawn_task(&'static self,
-        tx: UartTx<'static, Async>,
-        uart_config_signal_publisher: UartQueueConfigSyncPub,
-        uart_config_signal_subscriber: UartQueueConfigSyncSub,
-    ) -> SpawnToken<impl Sized> {
-        self.task.spawn(|| self.write_task(&self.queue_tx, tx, uart_config_signal_publisher, uart_config_signal_subscriber))
-    }
-
-    pub fn spawn_task_with_pubsub(&'static self,
-        tx: UartTx<'static, Async>,
-        uart_config_signal_pubsub: &'static UartQueueSyncPubSub
-    ) -> SpawnToken<impl Sized> {
-        self.task.spawn(|| self.write_task(&self.queue_tx, tx, uart_config_signal_pubsub.publisher().unwrap(), uart_config_signal_pubsub.subscriber().unwrap()))
-    }
-
->>>>>>> b3c90991
     pub fn enqueue(&self, fn_write: impl FnOnce(&mut [u8]) -> usize) -> Result<(), queue::Error> {
         let mut buf = self.queue_tx.try_enqueue()?;
         let len = fn_write(buf.data());
@@ -760,57 +644,6 @@
             source.len()
         })
     }
-<<<<<<< HEAD
-=======
-
-    pub async fn update_uart_config(&self, config: usart::Config) -> Result<(), ()> {
-        // acquire the config lock and insert the config
-        {
-            let mut new_config = self.new_uart_config.lock().await;
-            let _ = new_config.insert(config);
-        } // drop config lock
-
-        // signal the tasks to pause and apply the config before the next write
-        // tx task will acquire the config lock and do the application once the rx task
-        // releases the hardware uart lock predominantly held by read_to_idle.
-        {
-            let config_signal_pub = self.uart_config_signal_publisher.lock().await;
-            config_signal_pub.as_ref().unwrap().publish(UartTaskCommand::Pause).await;
-        }
-
-        // multiple tasks (not the queues) could call this from a multi-prio context
-        // so we need to acquire the lock on the subscriber
-        #[allow(unused_assignments)] // value isn't read but is retunred
-        let mut ret_val: Result<(), ()> = Err(());
-        {
-            let mut success_subscriber = self.uart_config_signal_subscriber.lock().await;
-
-            // wait for tasks to indicate success
-            loop {
-                let success_result = success_subscriber.as_mut().unwrap().next_message().await;
-                match success_result {
-                    WaitResult::Lagged(amnt) => {
-                        defmt::debug!("UartQueue - lagged {} waiting for status response from config update", amnt);
-                    }
-                    WaitResult::Message(task_command_reply) => {
-                        if task_command_reply == UartTaskCommand::Pause {
-                            // we are probably back processing our own command to Pause
-                            defmt::debug!("UartQueue - received spurious value waiting for response");
-                        }
-
-                        // tx thread will release locks and send the Unpause command indicating success
-                        if task_command_reply == UartTaskCommand::UnpauseSuccess {
-                            ret_val = Ok(());
-                            break;
-                        }
-                    }
-                }
-            }
-        } // subscriber lock freed here
-
-        return ret_val;
-    }
->>>>>>> b3c90991
 }
 
 pub trait Reader {
