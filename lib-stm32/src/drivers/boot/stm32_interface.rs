use core::cmp::min;

use defmt_rtt as _;

use embassy_stm32::gpio::{AnyPin, Level, Output, Pull, Speed};
use embassy_stm32::usart::{self, Config, DataBits, Parity, StopBits};
use embassy_stm32::Peri;
use embassy_time::with_timeout;
use embassy_time::{Duration, Timer};

use crate::queue::{DequeueRef, Error};
use crate::uart::queue::{IdleBufferedUart, Reader, UartReadQueue, UartWriteQueue, Writer};

pub const STM32_BOOTLOADER_MAX_BAUD_RATE: u32 = 115_200;
pub const STM32_BOOTLOADER_ACK: u8 = 0x79;
pub const STM32_BOOTLOADER_NACK: u8 = 0x1F;
pub const STM32_BOOTLOADER_CODE_SEQUENCE_BYTE: u8 = 0x7F;

pub const STM32_BOOTLOADER_CMD_GET: u8 = 0x00;
pub const STM32_BOOTLOADER_CMD_GET_VERSION: u8 = 0x01;
pub const STM32_BOOTLOADER_CMD_GET_ID: u8 = 0x02;
pub const STM32_BOOTLOADER_CMD_READ_MEM: u8 = 0x11;
pub const STM32_BOOTLOADER_CMD_GO: u8 = 0x21;
pub const STM32_BOOTLOADER_CMD_WRITE_MEM: u8 = 0x31;
pub const STM32_BOOTLOADER_CMD_ERASE: u8 = 0x43;
pub const STM32_BOOTLOADER_CMD_EXTENDED_ERASE: u8 = 0x44;
pub const STM32_BOOTLOADER_CMD_WRITE_PROT: u8 = 0x63;
pub const STM32_BOOTLOADER_CMD_WRITE_UNPROT: u8 = 0x73;
pub const STM32_BOOTLOADER_CMD_READ_PROT: u8 = 0x82;
pub const STM32_BOOTLOADER_CMD_READ_UNPROT: u8 = 0x92;
pub const STM32_BOOTLOADER_CMD_GET_CHECKSUM: u8 = 0xA1;

// TODO Make this shared in software-communication
pub const MOTOR_CURRENT_START_ADDRESS: u32 = 0x0800_7C00; // 512k flash, so this is the start of the last page
pub const MOTOR_CURRENT_PAGE: u8 = 31;
pub const MOTOR_CURRENT_MAGIC: [u8; 4] = [0xAA, 0xBB, 0xCC, 0xDD]; // Magic number to identify the motor current calibration data

pub fn get_bootloader_uart_config() -> Config {
    let mut config = usart::Config::default();
    config.baudrate = 115_200; // max officially support baudrate
    config.parity = Parity::ParityEven;
    config.stop_bits = StopBits::STOP1;
    config
}

pub struct Stm32Interface<
    'a,
    const LEN_RX: usize,
    const LEN_TX: usize,
    const DEPTH_RX: usize,
    const DEPTH_TX: usize,
    const DEBUG_UART_QUEUES: bool,
> {
    uart: &'a IdleBufferedUart<LEN_RX, DEPTH_RX, LEN_TX, DEPTH_TX, DEBUG_UART_QUEUES>,
    reader: &'a UartReadQueue<LEN_RX, DEPTH_RX, DEBUG_UART_QUEUES>,
    writer: &'a UartWriteQueue<LEN_TX, DEPTH_TX, DEBUG_UART_QUEUES>,
    boot0_pin: Output<'a>,
    reset_pin: Output<'a>,

    reset_pin_noninverted: bool,

    in_bootloader: bool,
}

impl<
        'a,
        const LEN_RX: usize,
        const LEN_TX: usize,
        const DEPTH_RX: usize,
        const DEPTH_TX: usize,
        const DEBUG_UART_QUEUES: bool,
    > Stm32Interface<'a, LEN_RX, LEN_TX, DEPTH_RX, DEPTH_TX, DEBUG_UART_QUEUES>
{
    pub fn new(
        uart: &'a IdleBufferedUart<LEN_RX, DEPTH_RX, LEN_TX, DEPTH_TX, DEBUG_UART_QUEUES>,
        read_queue: &'a UartReadQueue<LEN_RX, DEPTH_RX, DEBUG_UART_QUEUES>,
        write_queue: &'a UartWriteQueue<LEN_TX, DEPTH_TX, DEBUG_UART_QUEUES>,
        boot0_pin: Output<'a>,
        reset_pin: Output<'a>,
        reset_polarity_high: bool,
    ) -> Stm32Interface<'a, LEN_RX, LEN_TX, DEPTH_RX, DEPTH_TX, DEBUG_UART_QUEUES> {
        Stm32Interface {
            uart,
            reader: read_queue,
            writer: write_queue,
            boot0_pin,
            reset_pin,
            reset_pin_noninverted: reset_polarity_high,
            in_bootloader: false,
        }
    }

    pub fn new_from_pins(
        uart: &'a IdleBufferedUart<LEN_RX, DEPTH_RX, LEN_TX, DEPTH_TX, DEBUG_UART_QUEUES>,
        read_queue: &'a UartReadQueue<LEN_RX, DEPTH_RX, DEBUG_UART_QUEUES>,
        write_queue: &'a UartWriteQueue<LEN_TX, DEPTH_TX, DEBUG_UART_QUEUES>,
        boot0_pin: Peri<'a, AnyPin>,
        reset_pin: Peri<'a, AnyPin>,
        _reset_pin_pull: Pull,
        reset_polarity_high: bool,
    ) -> Stm32Interface<'a, LEN_RX, LEN_TX, DEPTH_RX, DEPTH_TX, DEBUG_UART_QUEUES> {
        let boot0_output = Output::new(boot0_pin, Level::Low, Speed::Medium);

        let initial_reset_level = if reset_polarity_high {
            Level::Low
        } else {
            Level::High
        };
        let reset_output = Output::new(reset_pin, initial_reset_level, Speed::Medium);

        Stm32Interface {
            uart,
            reader: read_queue,
            writer: write_queue,
            boot0_pin: boot0_output,
            reset_pin: reset_output,
            reset_pin_noninverted: reset_polarity_high,
            in_bootloader: false,
        }
    }

    pub async fn soft_reset(&self) {
        defmt::panic!("implement soft reset if needed.");
    }

    pub async fn enter_reset(&mut self) {
        if self.reset_pin_noninverted {
            self.reset_pin.set_high();
        } else {
            self.reset_pin.set_low();
        }
        Timer::after(Duration::from_millis(50)).await;
    }

    pub async fn leave_reset(&mut self) {
        if self.reset_pin_noninverted {
            self.reset_pin.set_low();
        } else {
            self.reset_pin.set_high();
        }
        Timer::after(Duration::from_millis(10)).await;
    }

    pub async fn hard_reset(&mut self) {
        self.enter_reset().await;
        // Timer::after_millis(1).await;
        self.leave_reset().await;
        // Timer::after_millis(1).await;
    }

    pub async fn reset_into_bootloader(&mut self) -> Result<(), ()> {
        // ensure UART is in the expected config for the bootloader
        // this operation is unsafe because it takes the uart module offline
        // when the executor may be relying on rx interrupts to unblock a thread
        self.update_uart_config(STM32_BOOTLOADER_MAX_BAUD_RATE, Parity::ParityEven)
            .await;
        Timer::after_millis(100).await;

        // set the boot0 line high to enter the UART bootloader upon reset
        self.boot0_pin.set_high();
        Timer::after_millis(1).await;

        // reset the device
        self.hard_reset().await;

        // ensure it has time to setup it's bootloader
        // this time isn't documented and can possibly be lowered.
        Timer::after(Duration::from_millis(10)).await;

        defmt::debug!("sending the bootloader baud calibration command...");
        Timer::after_millis(1000).await;
        if self
            .writer
            .write(|buf| {
                buf[0] = STM32_BOOTLOADER_CODE_SEQUENCE_BYTE;
                1
            })
            .await
            .is_err()
        {
            defmt::debug!("failed to send bootloader start seq");
            return Err(());
        }
        Timer::after_millis(10).await;

        let mut res = Err(());
        let sync_res = with_timeout(
            Duration::from_millis(5000),
            self.reader.read(|buf| {
                if !buf.is_empty() {
                    if buf[0] == STM32_BOOTLOADER_ACK {
                        defmt::debug!("bootloader replied with ACK after calibration.");
                        self.in_bootloader = true;
                        res = Ok(());
                    } else {
                        defmt::debug!("bootloader replied with NACK after calibration.");
                    }
                }
<<<<<<< HEAD
            } else {
                defmt::debug!("bootloader reply too short after calibration.");
            }
            res
        })).await;
=======
            }),
        )
        .await;
>>>>>>> 308387e3

        if sync_res.is_err() {
            defmt::warn!("*** HARDWARE CHECK *** - bootloader baud calibration timed out.");
            return Err(());
        }

        res
    }

    pub async fn reset_into_program(&mut self, stay_in_reset: bool) {
        // set the boot0 line low to disable startup bootloader
        self.boot0_pin.set_low();
        Timer::after(Duration::from_millis(5)).await;

        if stay_in_reset {
            // nrst, so reset and hold
            self.enter_reset().await;
        } else {
            // reset the device
            // defmt::info!("resetting device");
            self.hard_reset().await;
        }
    }

    pub async fn update_uart_config(&self, baudrate: u32, parity: Parity) {
        let mut config = usart::Config::default();
        config.baudrate = baudrate;
        config.data_bits = DataBits::DataBits8;
        config.parity = parity;

        if self.uart.update_uart_config(config).await.is_err() {
            defmt::panic!("failed to update uart config");
        }
    }

    pub fn try_read_data(&'_ self) -> Result<DequeueRef<'_, LEN_RX, DEPTH_RX>, Error> {
        self.reader.try_dequeue()
    }

    pub fn try_send_data(&self, data: &[u8]) -> Result<(), Error> {
        self.writer.enqueue_copy(data)
    }

    pub fn send_or_discard_data(&self, data: &[u8]) {
        if self.try_send_data(data).is_err() {
            defmt::error!("Failed to send motor data");
        };
    }

    ////////////////////////////////////////////////
    //  BOOTLOADER FUNCTIONS                      //
    //                                            //
    //  async traits aren't support *yet*         //
    //  TODO: move this to a trait when they are  //
    ////////////////////////////////////////////////

    fn bootloader_checksum_u32(word: u32) -> u8 {
        let word_b: [u8; 4] = word.to_be_bytes();

        word_b[0] ^ word_b[1] ^ word_b[2] ^ word_b[3]
    }

    fn bootloader_checksum_buf(buf: &[u8]) -> u8 {
        let mut cks = buf.len() as u8 - 1;
        for &byte in buf {
            cks ^= byte;
        }

        cks
    }

    pub async fn verify_bootloader(&self) -> Result<(), ()> {
        if !self.in_bootloader {
            defmt::error!("called bootloader operation when not in bootloader context.");
            return Err(());
        }

        self.writer
            .write(|buf| {
                buf[0] = STM32_BOOTLOADER_CMD_GET;
                buf[1] = !STM32_BOOTLOADER_CMD_GET;
                2
            })
            .await?;

        let mut res = Err(());
        self.reader
            .read(|buf| {
                // TODO discovery and return checksum capability and erase/ext erase capability
                if buf.len() == 1 && buf[0] == STM32_BOOTLOADER_NACK {
                    defmt::error!("failed to read bootloader command list. (NACK).");
                    res = Err(());
                } else if buf.len() == 15
                    && buf[0] == STM32_BOOTLOADER_ACK
                    && buf[14] == STM32_BOOTLOADER_ACK
                {
                    defmt::debug!("read bootloader command list. (NO AUTO CS).");
                    res = Ok(());
                } else if buf.len() == 16
                    && buf[0] == STM32_BOOTLOADER_ACK
                    && buf[15] == STM32_BOOTLOADER_ACK
                {
                    defmt::debug!("read bootloader command list. (WITH CS).");
                    res = Ok(());
                } else {
                    defmt::error!("unknown command enumeration error: {}", buf);
                    res = Err(());
                }
            })
            .await?;

        res
    }

    pub async fn get_version(&self) -> Result<u8, ()> {
        defmt::panic!("implement get_version if needed.");
    }

    pub async fn get_device_id(&self) -> Result<u16, ()> {
        if !self.in_bootloader {
            defmt::error!("called bootloader operation when not in bootloader context.");
            return Err(());
        }

        self.writer
            .write(|buf| {
                buf[0] = STM32_BOOTLOADER_CMD_GET_ID;
                buf[1] = !STM32_BOOTLOADER_CMD_GET_ID;
                2
            })
            .await?;

        let mut res = Err(());
        self.reader
            .read(|buf| {
                if buf.len() == 1 && buf[0] == STM32_BOOTLOADER_NACK {
                    defmt::error!("could not read device ID.");
                    res = Err(());
                } else if buf.len() == 5 && buf[1] == 1 && buf[4] == STM32_BOOTLOADER_ACK {
                    let pid: u16 = buf[3] as u16;
                    defmt::trace!("found 1 byte pid {:?}", pid);
                    res = Ok(pid);
                } else if buf.len() == 5 && buf[1] == 2 && buf[4] == STM32_BOOTLOADER_ACK {
                    let pid: u16 = ((buf[2] as u16) << 8) | (buf[3] as u16);
                    defmt::trace!("found 2 byte pid {:?}", pid);
                    res = Ok(pid);
                } else {
                    defmt::error!("malformed response in device ID read.");
                    res = Err(());
                }
            })
            .await?;

        res
    }

    // Based on 3.4 of AN3155
    pub async fn read_device_memory(&self, data: &mut [u8], read_base_addr: u32) -> Result<(), ()> {
        if !self.in_bootloader {
            defmt::error!("called bootloader operation when not in bootloader context.");
            return Err(());
        }

        let data_len = data.len();
        if data_len > 255 || data_len + 1 > LEN_TX {
            defmt::error!("Data length too large for bootloader read mem command.");
            return Err(());
        }

        // defmt::debug!("sending the read command...");
        self.writer
        .write(|buf| {
            buf[0] = STM32_BOOTLOADER_CMD_READ_MEM;
            buf[1] = !STM32_BOOTLOADER_CMD_READ_MEM;
            //defmt::info!("send buffer {:?}", buf);
            2
        })
        .await?;

        // Wait for the bootloader to acknowledge the command
        let mut res = Err(());
        self.reader.read(|buf| {
            // defmt::info!("Read cmd reply {:?}", buf);
            if buf.len() >= 1 {
                if buf[0] == STM32_BOOTLOADER_ACK {
                    res = Ok(());
                } else {
                    defmt::error!("Read mem cmd replied with NACK");
                }
            } else {
                defmt::error!("Read mem cmd reply too short.");
            }
        }).await?;

        if res.is_err() {
            return res;
        }

        // defmt::debug!("sending the load address {:?}...", read_base_addr);
        self.writer
        .write(|buf| {
            let start_address_bytes: [u8; 4] = read_base_addr.to_be_bytes();
            let cs = Self::bootloader_checksum_u32(read_base_addr);
            buf[0] = start_address_bytes[0];
            buf[1] = start_address_bytes[1];
            buf[2] = start_address_bytes[2];
            buf[3] = start_address_bytes[3];
            buf[4] = cs;
            // defmt::debug!("send buffer {:?}", buf);
            5
        })
        .await?;

        res = Err(());
        // Wait for the bootloader to acknowledge the address
        self.reader.read(|buf| {
            // defmt::info!("go cmd reply {:?}", buf);
            if buf.len() >= 1 {
                if buf[0] == STM32_BOOTLOADER_ACK {
                    res = Ok(());
                } else {
                    defmt::error!("Address read mem replied with NACK");
                }
            } else {
                defmt::error!("Address read mem reply too short.");
            }
        }).await?;

        if res.is_err() {
            return res;
        }

        // defmt::debug!("sending the data length...");
        self.writer
        .write(|buf| {
            let data_len_minus_one = data_len as u8 - 1;
            buf[0] = data_len_minus_one;
            buf[1] = !data_len_minus_one;
            // defmt::debug!("send buffer {:?}", buf);
            2
        })
        .await?;

        res = Err(());
        // defmt::debug!("reading the data...");
        self.reader.read(|buf| {
            // defmt::info!("data reply {:?}", buf);
            if buf.len() >= 1 {
                if buf[0] == STM32_BOOTLOADER_ACK {
                    data.copy_from_slice(&buf[1..]);
                    res = Ok(());
                } else {
                    defmt::error!("Data read mem replied with NACK");
                }
            } else {
                defmt::error!("Data read mem reply too short!");
            }
        }).await?;

        res
    }

    // Based on 3.8 of AN3155
    // Have to use extended erase command since the normal erase command
    // doesn't seem to work?
    // Designed to erase a up to N + 1 page of device memory.
    pub async fn erase_device_memory_to_page(&self, start_page: u8, end_page: u8) -> Result<(), ()> {
        if !self.in_bootloader {
            defmt::error!("Called bootloader operation when not in bootloader context.");
            return Err(());
        }

        if end_page < start_page {
            defmt::error!("End page must be greater than or equal to start page.");
            return Err(());
        }

        // defmt::debug!("sending the erase command...");
        self.writer
        .write(|buf| {
            buf[0] = STM32_BOOTLOADER_CMD_EXTENDED_ERASE;
            buf[1] = !STM32_BOOTLOADER_CMD_EXTENDED_ERASE;
            2
        })
        .await?;

        let mut res = Err(());
        self.reader.read(|buf| {
            // defmt::info!("erase cmd reply {:?}", buf);
            if buf.len() >= 1 {
                if buf[0] == STM32_BOOTLOADER_ACK {
                    res = Ok(());
                } else {
                    defmt::error!("Bootloader replied to erase command with NACK");
                }
            } else {
                defmt::error!("Erase command reply too short.");
            }
        }).await?;

        if res.is_err() {
            return res;
        }

        // defmt::debug!("sending the page number...");
        self.writer
        .write(|buf| {
            // Quantity is N + 1 lead with MSB. Limited to 32 pages on STM32F1.
            let erase_page_quantity = end_page - start_page;
            buf[0] = 0x00;
            buf[1] = erase_page_quantity;
            // Need to send the page number for each page to erase in two bytes, MSB first
            let mut checksum = erase_page_quantity;
            // Track the index for use in returning the buffer length
            let mut buf_indx: usize = 2;
            for i in start_page ..= end_page {
                // Won't erase more than 256 pages, so always lead with 0x00
                buf[buf_indx] = 0x00;
                buf[buf_indx + 1] = i;
                buf_indx += 2;
                // Checksum is XOR of all previous bytes. Ignore 0x00 so just LSB
                checksum ^= i;
            }
            // Checksum for all previous bytes is just the erase page number
            buf[buf_indx] = checksum;
            // defmt::debug!("send buffer {:?}", buf);
            // Final size is buf_indx + 1 from checksum byte
            buf_indx + 1
        })
        .await?;

        // defmt::debug!("wait for erase reply");
        self.reader.read(|buf| {
            // defmt::info!("erase reply {:?}", buf);
            if buf.len() >= 1 {
                if buf[0] == STM32_BOOTLOADER_ACK {
                    res = Ok(());
                    // defmt::info!("erase accepted.");
                } else {
                    defmt::error!("bootloader replied to erase payload with NACK");
                }
            }
        }).await?;

        res
    }

    // Single page of device memory is just a page to the same page.
    pub async fn erase_device_memory_single(&self, erase_page: u8) -> Result<(), ()> {
        self.erase_device_memory_to_page(erase_page, erase_page).await
    }

    async fn write_device_memory_chunk(&self, data: &[u8], write_base_addr: u32) -> Result<(), ()> {
        if !self.in_bootloader {
            defmt::error!("called bootloader operation when not in bootloader context.");
            return Err(());
        }

        // stm bl can only support 256 byte data payloads, right now we don't automatically handle
        // larger chunks than the tx buffer
        if data.len() > 256 || data.len() + 1 > LEN_TX {
            return Err(());
        }

        // defmt::debug!("sending the write command...");
        self.writer
            .write(|buf| {
                buf[0] = STM32_BOOTLOADER_CMD_WRITE_MEM;
                buf[1] = !STM32_BOOTLOADER_CMD_WRITE_MEM;
                2
            })
            .await?;

        let mut res = Err(());
        self.reader
            .read(|buf| {
                // defmt::info!("go cmd reply {:?}", buf);
                if !buf.is_empty() {
                    if buf[0] == STM32_BOOTLOADER_ACK {
                        res = Ok(());
                    } else {
                        defmt::error!("write mem replied with NACK");
                    }
                }
            })
            .await?;

        res?;

        // defmt::debug!("sending the load address {:X}...", write_base_addr);
        self.writer
            .write(|buf| {
                let sa_bytes: [u8; 4] = write_base_addr.to_be_bytes();
                let cs = Self::bootloader_checksum_u32(write_base_addr);
                buf[0] = sa_bytes[0];
                buf[1] = sa_bytes[1];
                buf[2] = sa_bytes[2];
                buf[3] = sa_bytes[3];
                buf[4] = cs;
                // defmt::trace!("send load address buffer {:X}", buf);
                5
            })
            .await?;

        // defmt::debug!("wait for load address reply");
        self.reader
            .read(|buf| {
                defmt::trace!("load address reply {:X}", buf);
                if !buf.is_empty() {
                    if buf[0] == STM32_BOOTLOADER_ACK {
                        res = Ok(());
                        // defmt::trace!("load address accepted.");
                    } else {
                        defmt::error!("load address rejected (NACK)");
                    }
                }
            })
            .await?;

        // defmt::debug!("sending the data...");
        self.writer
            .write(|buf| {
                let cs = Self::bootloader_checksum_buf(data);
                let data_len = data.len();
                // defmt::trace!("firmware data buffer len {:?}", data_len);
                buf[0] = data_len as u8 - 1;
                buf[1..(data_len + 1)].copy_from_slice(data);
                buf[data_len + 1] = cs;
                // defmt::trace!("send data buffer {:X}", buf);
                data.len() + 2
            })
            .await?;

        // defmt::debug!("wait send data reply");
        self.reader
            .read(|buf| {
                // defmt::trace!("send data reply {:X}", buf);
                if !buf.is_empty() {
                    if buf[0] == STM32_BOOTLOADER_ACK {
                        res = Ok(());
                        // defmt::trace!("data accepted.");
                    } else {
                        defmt::error!("data rejected (NACK)");
                    }
                }
            })
            .await?;

        Ok(())
    }

    pub async fn write_device_memory(
        &self,
        buf: &[u8],
        write_base_addr: Option<u32>,
    ) -> Result<(), ()> {
        if !self.in_bootloader {
            defmt::error!("called bootloader operation when not in bootloader context.");
            return Err(());
        }

        // ensure step size is below bootloader supported, below transmit buffer size (incl len and cs bytes),
        // and is 4-byte aligned
        let step_size = min(256, LEN_TX - 2) & 0xFFFF_FFF8;
        defmt::debug!("bootloader will use data chunk sizes of {:?}", step_size);
        if step_size < 8 {
            defmt::error!("bootloader buffer too small.");
            return Err(());
        }

        // if user doesn't supply a start address, assume base of mapped flash
        let mut addr = write_base_addr.unwrap_or(0x0800_0000);
        // defmt::debug!("will use start address {:?}", write_base_addr);

        for start in (0..buf.len()).step_by(step_size) {
            let end = core::cmp::min(start + step_size, buf.len());
            self.write_device_memory_chunk(&buf[start..end], addr)
                .await?;
            addr += step_size as u32;
        }

        defmt::debug!("wrote device memory");

        Ok(())
    }

    pub async fn erase_flash_memory(&self) -> Result<(), ()> {
        if !self.in_bootloader {
            defmt::error!("called bootloader operation when not in bootloader context.");
            return Err(());
        }

        defmt::debug!("sending the erase command...");
        self.writer
            .write(|buf| {
                buf[0] = STM32_BOOTLOADER_CMD_EXTENDED_ERASE;
                buf[1] = !STM32_BOOTLOADER_CMD_EXTENDED_ERASE;
                2
            })
            .await?;

        let mut res = Err(());
        self.reader
            .read(|buf| {
                defmt::trace!("extended erase reply {:?}", buf);
                if !buf.is_empty() {
                    if buf[0] == STM32_BOOTLOADER_ACK {
                        res = Ok(());
                    } else {
                        defmt::error!("bootloader replied with NACK");
                    }
                }
            })
            .await?;

        defmt::debug!("sending erase type...");
        self.writer
            .write(|buf| {
                buf[0] = 0xFF;
                buf[1] = 0xFF;
                buf[2] = 0x00;
                3
            })
            .await?;

        let mut res = Err(());
        self.reader
            .read(|buf| {
                defmt::debug!("erase reply {:?}", buf);
                if !buf.is_empty() {
                    if buf[0] == STM32_BOOTLOADER_ACK {
                        defmt::debug!("flash erased");
                        res = Ok(());
                    } else {
                        defmt::error!("bootloader replied with NACK");
                    }
                }
            })
            .await?;

        Ok(())
    }

    pub async fn load_firmware_image(
        &mut self,
        fw_image_bytes: &[u8],
        leave_in_reset: bool,
    ) -> Result<(), ()> {
        if self.in_bootloader {
            defmt::trace!("device is already in bootloader");
        } else {
            defmt::trace!("resetting device into bootloader");
            self.reset_into_bootloader().await?
        }

        self.verify_bootloader().await?;

        match self.get_device_id().await {
            Err(err) => return Err(err),
            Ok(device_id) => match device_id {
                68 => {
                    defmt::trace!("found stm32f1 device");
                }
                19 => {
                    defmt::trace!("found stm32f40xxx device");
                }
                105 => {
                    defmt::trace!("found stm32g474xx device");
                }
                _ => {
                    defmt::error!("found unknown device id {}", device_id);
                    return Err(());
                }
            },
        };

        // erase part
        self.erase_flash_memory().await?;

        // program image
        self.write_device_memory(fw_image_bytes, None).await?;

        self.reset_into_program(leave_in_reset).await;

        Ok(())
    }

    pub async fn load_motor_firmware_image(&mut self, fw_image_bytes: &[u8]) -> Result<(), ()> {
        if !self.in_bootloader {
            if let Err(err) = self.reset_into_bootloader().await {
                return Err(err);
            }
        }

        if let Err(err) = self.verify_bootloader().await {
            return Err(err);
        }

        match self.get_device_id().await {
            Err(err) => return Err(err),
            Ok(device_id) => match device_id {
                68 => {
                    defmt::trace!("found stm32f1 device");
                }
                19 => {
                    defmt::trace!("found stm32f40xxx device");
                }
                105 => {
                    defmt::trace!("found stm32g474xx device");
                }
                _ => {
                    defmt::error!("found unknown device id {}", device_id);
                    return Err(());
                }
            }
        };

        // Erase up to Page 31 since the last page is used for current calibration constants.
        if let Err(err) = self.erase_device_memory_to_page(0, 15).await {
            return Err(err);
        }

        // Split up to 2 commands to reduce UART packet size.
        if let Err(err) = self.erase_device_memory_to_page(16, MOTOR_CURRENT_PAGE).await {
            return Err(err);
        }

        // program image
        if let Err(err) = self.write_device_memory(fw_image_bytes, None).await {
            return Err(err);
        }

        self.reset_into_program(true).await;

        Ok(())
    }

    pub async fn write_current_calibration_constants(&mut self, current_constant: f32) -> Result<(), ()> {
        if !self.in_bootloader {
            if let Err(err) = self.reset_into_bootloader().await {
                return Err(err);
            }
        }

        if let Err(err) = self.verify_bootloader().await {
            return Err(err);
        }

        match self.get_device_id().await {
            Err(err) => return Err(err),
            Ok(device_id) => match device_id {
                68 => {
                    defmt::trace!("found STSPINF0 device");
                }
                _ => {
                    defmt::error!("Invalid device id for current calibration constants {}", device_id);
                    return Err(());
                }
            }
        };

        // Erase the last page
        if let Err(err) = self.erase_device_memory_single(MOTOR_CURRENT_PAGE).await {
            return Err(err);
        }

        // Write the constants to the last page but with the magic number prepended
        let mut data_to_write = [0u8; 8];
        data_to_write[..4].copy_from_slice(&MOTOR_CURRENT_MAGIC);
        // Convert the f32 to bytes and write it after the magic number
        let current_bytes = current_constant.to_le_bytes();
        data_to_write[4..8].copy_from_slice(&current_bytes);

        if let Err(err) = self.write_device_memory(&data_to_write, Some(MOTOR_CURRENT_START_ADDRESS)).await {
            return Err(err);
        }

        Ok(())
    }

    pub async fn execute_code(&mut self, start_address: Option<u32>) -> Result<(), ()> {
        defmt::warn!("firmware jump/go command implementation does not work on some parts. If this appears not to work, consider simply resetting the device.");

        if !self.in_bootloader {
            defmt::error!("called bootloader operation when not in bootloader context.");
            return Err(());
        }

        let start_address = start_address.unwrap_or(0x0800_0000);
        // let start_address = start_address.unwrap_or(0x20002000);

        // set the boot0 line low to disable startup bootloader
        // not needed for command, but makes sense on principle
        self.boot0_pin.set_low();

        defmt::debug!("sending the go command...");
        self.writer
            .write(|buf| {
                buf[0] = STM32_BOOTLOADER_CMD_GO;
                buf[1] = !STM32_BOOTLOADER_CMD_GO;
                2
            })
            .await?;

        let mut res = Err(());
        self.reader
            .read(|buf| {
                defmt::info!("go cmd reply {:?}", buf);
                if !buf.is_empty() {
                    if buf[0] == STM32_BOOTLOADER_ACK {
                        res = Ok(());
                    } else {
                        defmt::error!("bootloader replied with NACK");
                    }
                }
            })
            .await?;

        res?;

        defmt::debug!("sending the start address {:?}...", start_address);
        self.writer
            .write(|buf| {
                let sa_bytes: [u8; 4] = start_address.to_be_bytes();
                let cs = Self::bootloader_checksum_u32(start_address);
                buf[0] = sa_bytes[0];
                buf[1] = sa_bytes[1];
                buf[2] = sa_bytes[2];
                buf[3] = sa_bytes[3];
                buf[4] = cs;
                // defmt::debug!("send buffer {:?}", buf);
                5
            })
            .await?;

        defmt::debug!("wait for sa reply");
        self.reader
            .read(|buf| {
                defmt::info!("sa reply {:?}", buf);
                if !buf.is_empty() {
                    if buf[0] == STM32_BOOTLOADER_ACK {
                        res = Ok(());
                        self.in_bootloader = false;
                        defmt::info!("program started.");
                    } else {
                        defmt::error!("bootloader replied with NACK");
                    }
                }
            })
            .await?;

        res
    }
}<|MERGE_RESOLUTION|>--- conflicted
+++ resolved
@@ -195,18 +195,11 @@
                     } else {
                         defmt::debug!("bootloader replied with NACK after calibration.");
                     }
-                }
-<<<<<<< HEAD
-            } else {
-                defmt::debug!("bootloader reply too short after calibration.");
-            }
-            res
+                } else {
+                    defmt::debug!("bootloader reply too short after calibration.");
+                }
+                res
         })).await;
-=======
-            }),
-        )
-        .await;
->>>>>>> 308387e3
 
         if sync_res.is_err() {
             defmt::warn!("*** HARDWARE CHECK *** - bootloader baud calibration timed out.");
